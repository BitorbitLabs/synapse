# -*- coding: utf-8 -*-
# Copyright 2014 OpenMarket Ltd
#
# Licensed under the Apache License, Version 2.0 (the "License");
# you may not use this file except in compliance with the License.
# You may obtain a copy of the License at
#
#     http://www.apache.org/licenses/LICENSE-2.0
#
# Unless required by applicable law or agreed to in writing, software
# distributed under the License is distributed on an "AS IS" BASIS,
# WITHOUT WARRANTIES OR CONDITIONS OF ANY KIND, either express or implied.
# See the License for the specific language governing permissions and
# limitations under the License.


from twisted.internet import defer

from synapse.util.logutils import log_function
from synapse.util.async import run_on_reactor
from synapse.api.constants import EventTypes
from synapse.events.snapshot import EventContext

from collections import namedtuple

import logging
import hashlib

logger = logging.getLogger(__name__)


def _get_state_key_from_event(event):
    return event.state_key


KeyStateTuple = namedtuple("KeyStateTuple", ("context", "type", "state_key"))


class StateHandler(object):
    """ Responsible for doing state conflict resolution.
    """

    def __init__(self, hs):
        self.store = hs.get_datastore()

    @defer.inlineCallbacks
<<<<<<< HEAD
    @log_function
    def annotate_event_with_state(self, event, old_state=None):
        """ Annotates the event with the current state events as of that event.

        This method adds three new attributes to the event:
            * `state_events`: The state up to and including the event. Encoded
              as a dict mapping tuple (type, state_key) -> event.
            * `old_state_events`: The state up to, but excluding, the event.
              Encoded similarly as `state_events`.
            * `state_group`: If there is an existing state group that can be
              used, then return that. Otherwise return `None`. See state
              storage for more information.

        If the argument `old_state` is given (in the form of a list of
        events), then they are used as a the values for `old_state_events` and
        the value for `state_events` is generated from it. `state_group` is
        set to None.

        This needs to be called before persisting the event.
        """
        yield run_on_reactor()

        if old_state:
            event.state_group = None
            event.old_state_events = {
                (s.type, s.state_key): s for s in old_state
            }
            event.state_events = event.old_state_events

            if hasattr(event, "state_key"):
                event.state_events[(event.type, event.state_key)] = event

            defer.returnValue(False)
            return

        if event.is_outlier():
            event.state_group = None
            event.old_state_events = None
            event.state_events = None
            defer.returnValue(False)
            return

        ids = [e for e, _ in event.prev_events]

        ret = yield self.resolve_state_groups(ids)
        state_group, new_state, _ = ret

        event.old_state_events = copy.deepcopy(new_state)

        if hasattr(event, "state_key"):
            key = (event.type, event.state_key)
            if key in new_state:
                event.replaces_state = new_state[key].event_id
            new_state[key] = event
        elif state_group:
            event.state_group = state_group
            event.state_events = new_state
            defer.returnValue(False)

        event.state_group = None
        event.state_events = new_state

        defer.returnValue(hasattr(event, "state_key"))

    @defer.inlineCallbacks
=======
>>>>>>> 56db4650
    def get_current_state(self, room_id, event_type=None, state_key=""):
        """ Returns the current state for the room as a list. This is done by
        calling `get_latest_events_in_room` to get the leading edges of the
        event graph and then resolving any of the state conflicts.

        This is equivalent to getting the state of an event that were to send
        next before receiving any new events.

        If `event_type` is specified, then the method returns only the one
        event (or None) with that `event_type` and `state_key`.
        """
        events = yield self.store.get_latest_events_in_room(room_id)

        event_ids = [
            e_id
            for e_id, _, _ in events
        ]

        res = yield self.resolve_state_groups(event_ids)

        if event_type:
            defer.returnValue(res[1].get((event_type, state_key)))
            return

        defer.returnValue(res[1].values())

    @defer.inlineCallbacks
    def compute_event_context(self, event, old_state=None):
        """ Fills out the context with the `current state` of the graph. The
        `current state` here is defined to be the state of the event graph
        just before the event - i.e. it never includes `event`

        If `event` has `auth_events` then this will also fill out the
        `auth_events` field on `context` from the `current_state`.

        Args:
            event (EventBase)
        Returns:
            an EventContext
        """
        context = EventContext()

        yield run_on_reactor()

        if old_state:
            context.current_state = {
                (s.type, s.state_key): s for s in old_state
            }
            context.state_group = None

            if hasattr(event, "auth_events") and event.auth_events:
                auth_ids = zip(*event.auth_events)[0]
                context.auth_events = {
                    k: v
                    for k, v in context.current_state.items()
                    if v.event_id in auth_ids
                }
            else:
                context.auth_events = {}

            if event.is_state():
                key = (event.type, event.state_key)
                if key in context.current_state:
                    replaces = context.current_state[key]
                    if replaces.event_id != event.event_id:  # Paranoia check
                        event.unsigned["replaces_state"] = replaces.event_id

            context.prev_state_events = []
            defer.returnValue(context)

        if event.is_state():
            ret = yield self.resolve_state_groups(
                [e for e, _ in event.prev_events],
                event_type=event.type,
                state_key=event.state_key,
            )
        else:
            ret = yield self.resolve_state_groups(
                [e for e, _ in event.prev_events],
            )

        group, curr_state, prev_state = ret

        context.current_state = curr_state
        context.state_group = group if not event.is_state() else None

        prev_state = yield self.store.add_event_hashes(
            prev_state
        )

        if event.is_state():
            key = (event.type, event.state_key)
            if key in context.current_state:
                replaces = context.current_state[key]
                event.unsigned["replaces_state"] = replaces.event_id

        if hasattr(event, "auth_events") and event.auth_events:
            auth_ids = zip(*event.auth_events)[0]
            context.auth_events = {
                k: v
                for k, v in context.current_state.items()
                if v.event_id in auth_ids
            }
        else:
            context.auth_events = {}

        context.prev_state_events = prev_state
        defer.returnValue(context)

    @defer.inlineCallbacks
    @log_function
    def resolve_state_groups(self, event_ids, event_type=None, state_key=""):
        """ Given a list of event_ids this method fetches the state at each
        event, resolves conflicts between them and returns them.

        Return format is a tuple: (`state_group`, `state_events`), where the
        first is the name of a state group if one and only one is involved,
        otherwise `None`.
        """
        state_groups = yield self.store.get_state_groups(
            event_ids
        )

        group_names = set(state_groups.keys())
        if len(group_names) == 1:
            name, state_list = state_groups.items().pop()
            state = {
                (e.type, e.state_key): e
                for e in state_list
            }
            prev_state = state.get((event_type, state_key), None)
            if prev_state:
                prev_state = prev_state.event_id
                prev_states = [prev_state]
            else:
                prev_states = []

            defer.returnValue((name, state, prev_states))

        state = {}
        for group, g_state in state_groups.items():
            for s in g_state:
                state.setdefault(
                    (s.type, s.state_key),
                    {}
                )[s.event_id] = s

        unconflicted_state = {
            k: v.values()[0] for k, v in state.items()
            if len(v.values()) == 1
        }

        conflicted_state = {
            k: v.values()
            for k, v in state.items()
            if len(v.values()) > 1
        }

        if event_type:
            prev_states_events = conflicted_state.get(
                (event_type, state_key), []
            )
            prev_states = [s.event_id for s in prev_states_events]
        else:
            prev_states = []

        try:
            new_state = {}
            new_state.update(unconflicted_state)
            for key, events in conflicted_state.items():
                new_state[key] = self._resolve_state_events(events)
        except:
            logger.exception("Failed to resolve state")
            raise

        defer.returnValue((None, new_state, prev_states))

    def _get_power_level_from_event_state(self, event, user_id):
        if hasattr(event, "old_state_events") and event.old_state_events:
            key = (EventTypes.PowerLevels, "", )
            power_level_event = event.old_state_events.get(key)
            level = None
            if power_level_event:
                level = power_level_event.content.get("users", {}).get(
                    user_id
                )
                if not level:
                    level = power_level_event.content.get("users_default", 0)

            return level
        else:
            return 0

    @log_function
    def _resolve_state_events(self, events):
        curr_events = events

        new_powers = [
            self._get_power_level_from_event_state(e, e.user_id)
            for e in curr_events
        ]

        new_powers = [
            int(p) if p else 0 for p in new_powers
        ]

        max_power = max(new_powers)

        curr_events = [
            z[0] for z in zip(curr_events, new_powers)
            if z[1] == max_power
        ]

        if not curr_events:
            raise RuntimeError("Max didn't get a max?")
        elif len(curr_events) == 1:
            return curr_events[0]

        # TODO: For now, just choose the one with the largest event_id.
        return (
            sorted(
                curr_events,
                key=lambda e: hashlib.sha1(
                    e.event_id + e.user_id + e.room_id + e.type
                ).hexdigest()
            )[0]
        )<|MERGE_RESOLUTION|>--- conflicted
+++ resolved
@@ -44,74 +44,6 @@
         self.store = hs.get_datastore()
 
     @defer.inlineCallbacks
-<<<<<<< HEAD
-    @log_function
-    def annotate_event_with_state(self, event, old_state=None):
-        """ Annotates the event with the current state events as of that event.
-
-        This method adds three new attributes to the event:
-            * `state_events`: The state up to and including the event. Encoded
-              as a dict mapping tuple (type, state_key) -> event.
-            * `old_state_events`: The state up to, but excluding, the event.
-              Encoded similarly as `state_events`.
-            * `state_group`: If there is an existing state group that can be
-              used, then return that. Otherwise return `None`. See state
-              storage for more information.
-
-        If the argument `old_state` is given (in the form of a list of
-        events), then they are used as a the values for `old_state_events` and
-        the value for `state_events` is generated from it. `state_group` is
-        set to None.
-
-        This needs to be called before persisting the event.
-        """
-        yield run_on_reactor()
-
-        if old_state:
-            event.state_group = None
-            event.old_state_events = {
-                (s.type, s.state_key): s for s in old_state
-            }
-            event.state_events = event.old_state_events
-
-            if hasattr(event, "state_key"):
-                event.state_events[(event.type, event.state_key)] = event
-
-            defer.returnValue(False)
-            return
-
-        if event.is_outlier():
-            event.state_group = None
-            event.old_state_events = None
-            event.state_events = None
-            defer.returnValue(False)
-            return
-
-        ids = [e for e, _ in event.prev_events]
-
-        ret = yield self.resolve_state_groups(ids)
-        state_group, new_state, _ = ret
-
-        event.old_state_events = copy.deepcopy(new_state)
-
-        if hasattr(event, "state_key"):
-            key = (event.type, event.state_key)
-            if key in new_state:
-                event.replaces_state = new_state[key].event_id
-            new_state[key] = event
-        elif state_group:
-            event.state_group = state_group
-            event.state_events = new_state
-            defer.returnValue(False)
-
-        event.state_group = None
-        event.state_events = new_state
-
-        defer.returnValue(hasattr(event, "state_key"))
-
-    @defer.inlineCallbacks
-=======
->>>>>>> 56db4650
     def get_current_state(self, room_id, event_type=None, state_key=""):
         """ Returns the current state for the room as a list. This is done by
         calling `get_latest_events_in_room` to get the leading edges of the
