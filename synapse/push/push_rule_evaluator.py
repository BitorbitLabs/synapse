# -*- coding: utf-8 -*-
# Copyright 2015, 2016 OpenMarket Ltd
# Copyright 2017 New Vector Ltd
#
# Licensed under the Apache License, Version 2.0 (the "License");
# you may not use this file except in compliance with the License.
# You may obtain a copy of the License at
#
#     http://www.apache.org/licenses/LICENSE-2.0
#
# Unless required by applicable law or agreed to in writing, software
# distributed under the License is distributed on an "AS IS" BASIS,
# WITHOUT WARRANTIES OR CONDITIONS OF ANY KIND, either express or implied.
# See the License for the specific language governing permissions and
# limitations under the License.

import logging
import re
<<<<<<< HEAD
from typing import Pattern
=======
from typing import Any, Dict, List, Pattern, Union
>>>>>>> 2ab0b021

from synapse.events import EventBase
from synapse.types import UserID
from synapse.util.caches import register_cache
from synapse.util.caches.lrucache import LruCache

logger = logging.getLogger(__name__)


GLOB_REGEX = re.compile(r"\\\[(\\\!|)(.*)\\\]")
IS_GLOB = re.compile(r"[\?\*\[\]]")
INEQUALITY_EXPR = re.compile("^([=<>]*)([0-9]*)$")


def _room_member_count(ev, condition, room_member_count):
    return _test_ineq_condition(condition, room_member_count)


def _sender_notification_permission(ev, condition, sender_power_level, power_levels):
    notif_level_key = condition.get("key")
    if notif_level_key is None:
        return False

    notif_levels = power_levels.get("notifications", {})
    room_notif_level = notif_levels.get(notif_level_key, 50)

    return sender_power_level >= room_notif_level


def _test_ineq_condition(condition, number):
    if "is" not in condition:
        return False
    m = INEQUALITY_EXPR.match(condition["is"])
    if not m:
        return False
    ineq = m.group(1)
    rhs = m.group(2)
    if not rhs.isdigit():
        return False
    rhs_int = int(rhs)

    if ineq == "" or ineq == "==":
        return number == rhs_int
    elif ineq == "<":
        return number < rhs_int
    elif ineq == ">":
        return number > rhs_int
    elif ineq == ">=":
        return number >= rhs_int
    elif ineq == "<=":
        return number <= rhs_int
    else:
        return False


def tweaks_for_actions(actions: List[Union[str, Dict]]) -> Dict[str, Any]:
    """
    Converts a list of actions into a `tweaks` dict (which can then be passed to
        the push gateway).

    This function ignores all actions other than `set_tweak` actions, and treats
    absent `value`s as `True`, which agrees with the only spec-defined treatment
    of absent `value`s (namely, for `highlight` tweaks).

    Args:
        actions: list of actions
            e.g. [
                {"set_tweak": "a", "value": "AAA"},
                {"set_tweak": "b", "value": "BBB"},
                {"set_tweak": "highlight"},
                "notify"
            ]

    Returns:
        dictionary of tweaks for those actions
            e.g. {"a": "AAA", "b": "BBB", "highlight": True}
    """
    tweaks = {}
    for a in actions:
        if not isinstance(a, dict):
            continue
        if "set_tweak" in a:
            # value is allowed to be absent in which case the value assumed
            # should be True.
            tweaks[a["set_tweak"]] = a.get("value", True)
    return tweaks


class PushRuleEvaluatorForEvent(object):
    def __init__(
        self,
        event: EventBase,
        room_member_count: int,
        sender_power_level: int,
        power_levels: dict,
    ):
        self._event = event
        self._room_member_count = room_member_count
        self._sender_power_level = sender_power_level
        self._power_levels = power_levels

        # Maps strings of e.g. 'content.body' -> event["content"]["body"]
        self._value_cache = _flatten_dict(event)

    def matches(self, condition: dict, user_id: str, display_name: str) -> bool:
        if condition["kind"] == "event_match":
            return self._event_match(condition, user_id)
        elif condition["kind"] == "contains_display_name":
            return self._contains_display_name(display_name)
        elif condition["kind"] == "room_member_count":
            return _room_member_count(self._event, condition, self._room_member_count)
        elif condition["kind"] == "sender_notification_permission":
            return _sender_notification_permission(
                self._event, condition, self._sender_power_level, self._power_levels
            )
        else:
            return True

    def _event_match(self, condition: dict, user_id: str) -> bool:
        pattern = condition.get("pattern", None)

        if not pattern:
            pattern_type = condition.get("pattern_type", None)
            if pattern_type == "user_id":
                pattern = user_id
            elif pattern_type == "user_localpart":
                pattern = UserID.from_string(user_id).localpart

        if not pattern:
            logger.warning("event_match condition with no pattern")
            return False

        # XXX: optimisation: cache our pattern regexps
        if condition["key"] == "content.body":
            body = self._event.content.get("body", None)
            if not body or not isinstance(body, str):
                return False

            return _glob_matches(pattern, body, word_boundary=True)
        else:
            haystack = self._get_value(condition["key"])
            if haystack is None:
                return False

            return _glob_matches(pattern, haystack)

    def _contains_display_name(self, display_name: str) -> bool:
        if not display_name:
            return False

        body = self._event.content.get("body", None)
        if not body or not isinstance(body, str):
            return False

        # Similar to _glob_matches, but do not treat display_name as a glob.
        r = regex_cache.get((display_name, False, True), None)
        if not r:
            r = re.escape(display_name)
            r = _re_word_boundary(r)
            r = re.compile(r, flags=re.IGNORECASE)
            regex_cache[(display_name, False, True)] = r

        return r.search(body)

    def _get_value(self, dotted_key: str) -> str:
        return self._value_cache.get(dotted_key, None)


# Caches (string, is_glob, word_boundary) -> regex for push. See _glob_matches
regex_cache = LruCache(50000)
register_cache("cache", "regex_push_cache", regex_cache)


def _glob_matches(glob: str, value: str, word_boundary: bool = False) -> bool:
    """Tests if value matches glob.

    Args:
        glob
        value: String to test against glob.
        word_boundary: Whether to match against word boundaries or entire
            string. Defaults to False.
    """

    try:
        r = regex_cache.get((glob, True, word_boundary), None)
        if not r:
            r = _glob_to_re(glob, word_boundary)
            regex_cache[(glob, True, word_boundary)] = r
        return r.search(value)
    except re.error:
        logger.warning("Failed to parse glob to regex: %r", glob)
        return False


def _glob_to_re(glob: str, word_boundary: bool) -> Pattern:
    """Generates regex for a given glob.

    Args:
        glob
        word_boundary: Whether to match against word boundaries or entire string.
    """
    if IS_GLOB.search(glob):
        r = re.escape(glob)

        r = r.replace(r"\*", ".*?")
        r = r.replace(r"\?", ".")

        # handle [abc], [a-z] and [!a-z] style ranges.
        r = GLOB_REGEX.sub(
            lambda x: (
                "[%s%s]" % (x.group(1) and "^" or "", x.group(2).replace(r"\\\-", "-"))
            ),
            r,
        )
        if word_boundary:
            r = _re_word_boundary(r)

            return re.compile(r, flags=re.IGNORECASE)
        else:
            r = "^" + r + "$"

            return re.compile(r, flags=re.IGNORECASE)
    elif word_boundary:
        r = re.escape(glob)
        r = _re_word_boundary(r)

        return re.compile(r, flags=re.IGNORECASE)
    else:
        r = "^" + re.escape(glob) + "$"
        return re.compile(r, flags=re.IGNORECASE)


def _re_word_boundary(r: str) -> str:
    """
    Adds word boundary characters to the start and end of an
    expression to require that the match occur as a whole word,
    but do so respecting the fact that strings starting or ending
    with non-word characters will change word boundaries.
    """
    # we can't use \b as it chokes on unicode. however \W seems to be okay
    # as shorthand for [^0-9A-Za-z_].
    return r"(^|\W)%s(\W|$)" % (r,)


def _flatten_dict(d, prefix=[], result=None):
    if result is None:
        result = {}
    for key, value in d.items():
        if isinstance(value, str):
            result[".".join(prefix + [key])] = value.lower()
        elif hasattr(value, "items"):
            _flatten_dict(value, prefix=(prefix + [key]), result=result)

    return result<|MERGE_RESOLUTION|>--- conflicted
+++ resolved
@@ -16,11 +16,7 @@
 
 import logging
 import re
-<<<<<<< HEAD
-from typing import Pattern
-=======
 from typing import Any, Dict, List, Pattern, Union
->>>>>>> 2ab0b021
 
 from synapse.events import EventBase
 from synapse.types import UserID
