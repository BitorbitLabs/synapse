# -*- coding: utf-8 -*-
# Copyright 2017 Vector Creations Ltd
# Copyright 2020 The Matrix.org Foundation C.I.C.
#
# Licensed under the Apache License, Version 2.0 (the "License");
# you may not use this file except in compliance with the License.
# You may obtain a copy of the License at
#
#     http://www.apache.org/licenses/LICENSE-2.0
#
# Unless required by applicable law or agreed to in writing, software
# distributed under the License is distributed on an "AS IS" BASIS,
# WITHOUT WARRANTIES OR CONDITIONS OF ANY KIND, either express or implied.
# See the License for the specific language governing permissions and
# limitations under the License.

import logging
from typing import (
    Any,
    Callable,
    Dict,
    Iterable,
    Iterator,
    List,
    Optional,
    Set,
    Tuple,
    TypeVar,
)

from prometheus_client import Counter

from twisted.internet.protocol import ReconnectingClientFactory

from synapse.metrics import LaterGauge
from synapse.replication.tcp.client import DirectTcpReplicationClientFactory
from synapse.replication.tcp.commands import (
    ClearUserSyncsCommand,
    Command,
    FederationAckCommand,
    InvalidateCacheCommand,
    PositionCommand,
    RdataCommand,
    RemoteServerUpCommand,
    RemovePusherCommand,
    ReplicateCommand,
    UserIpCommand,
    UserSyncCommand,
)
from synapse.replication.tcp.protocol import AbstractConnection
from synapse.replication.tcp.streams import STREAMS_MAP, Stream
from synapse.util.async_helpers import Linearizer

logger = logging.getLogger(__name__)


# number of updates received for each RDATA stream
inbound_rdata_count = Counter(
    "synapse_replication_tcp_protocol_inbound_rdata_count", "", ["stream_name"]
)
user_sync_counter = Counter("synapse_replication_tcp_resource_user_sync", "")
federation_ack_counter = Counter("synapse_replication_tcp_resource_federation_ack", "")
remove_pusher_counter = Counter("synapse_replication_tcp_resource_remove_pusher", "")
invalidate_cache_counter = Counter(
    "synapse_replication_tcp_resource_invalidate_cache", ""
)
user_ip_cache_counter = Counter("synapse_replication_tcp_resource_user_ip_cache", "")


class ReplicationCommandHandler:
    """Handles incoming commands from replication as well as sending commands
    back out to connections.
    """

    def __init__(self, hs):
        self._replication_data_handler = hs.get_replication_data_handler()
        self._presence_handler = hs.get_presence_handler()
        self._store = hs.get_datastore()
        self._notifier = hs.get_notifier()
        self._clock = hs.get_clock()
        self._instance_id = hs.get_instance_id()
        self._instance_name = hs.get_instance_name()

        self._streams = {
            stream.NAME: stream(hs) for stream in STREAMS_MAP.values()
        }  # type: Dict[str, Stream]

        self._position_linearizer = Linearizer(
            "replication_position", clock=self._clock
        )

        # Map of stream to batched updates. See RdataCommand for info on how
        # batching works.
        self._pending_batches = {}  # type: Dict[str, List[Any]]

        # The factory used to create connections.
        self._factory = None  # type: Optional[ReconnectingClientFactory]

        # The currently connected connections. (The list of places we need to send
        # outgoing replication commands to.)
        self._connections = []  # type: List[AbstractConnection]

        # For each connection, the incoming streams that are coming from that connection
        self._streams_by_connection = {}  # type: Dict[AbstractConnection, Set[str]]

        LaterGauge(
            "synapse_replication_tcp_resource_total_connections",
            "",
            [],
            lambda: len(self._connections),
        )

        self._is_master = hs.config.worker_app is None

        self._federation_sender = None
        if self._is_master and not hs.config.send_federation:
            self._federation_sender = hs.get_federation_sender()

        self._server_notices_sender = None
        if self._is_master:
            self._server_notices_sender = hs.get_server_notices_sender()

    def start_replication(self, hs):
        """Helper method to start a replication connection to the remote server
        using TCP.
        """
        if hs.config.redis.redis_enabled:
            from synapse.replication.tcp.redis import (
                RedisDirectTcpReplicationClientFactory,
            )
            import txredisapi

            logger.info(
                "Connecting to redis (host=%r port=%r DBID=%r)",
                hs.config.redis_host,
                hs.config.redis_port,
                hs.config.redis_dbid,
            )

            # We need two connections to redis, one for the subscription stream and
            # one to send commands to (as you can't send further redis commands to a
            # connection after SUBSCRIBE is called).

            # First create the connection for sending commands.
            outbound_redis_connection = txredisapi.lazyConnection(
                host=hs.config.redis_host,
                port=hs.config.redis_port,
                dbid=hs.config.redis_dbid,
                password=hs.config.redis.redis_password,
                reconnect=True,
            )

            # Now create the factory/connection for the subscription stream.
            self._factory = RedisDirectTcpReplicationClientFactory(
                hs, outbound_redis_connection
            )
            hs.get_reactor().connectTCP(
                hs.config.redis.redis_host, hs.config.redis.redis_port, self._factory,
            )
        else:
            client_name = hs.get_instance_name()
            self._factory = DirectTcpReplicationClientFactory(hs, client_name, self)
            host = hs.config.worker_replication_host
            port = hs.config.worker_replication_port
            hs.get_reactor().connectTCP(host, port, self._factory)

    async def on_REPLICATE(self, conn: AbstractConnection, cmd: ReplicateCommand):
        # We only want to announce positions by the writer of the streams.
        # Currently this is just the master process.
        if not self._is_master:
            return

        for stream_name, stream in self._streams.items():
            current_token = stream.current_token()
            self.send_command(
                PositionCommand(stream_name, self._instance_name, current_token)
            )

    async def on_USER_SYNC(self, conn: AbstractConnection, cmd: UserSyncCommand):
        user_sync_counter.inc()

        if self._is_master:
            await self._presence_handler.update_external_syncs_row(
                cmd.instance_id, cmd.user_id, cmd.is_syncing, cmd.last_sync_ms
            )

    async def on_CLEAR_USER_SYNC(
        self, conn: AbstractConnection, cmd: ClearUserSyncsCommand
    ):
        if self._is_master:
            await self._presence_handler.update_external_syncs_clear(cmd.instance_id)

    async def on_FEDERATION_ACK(
        self, conn: AbstractConnection, cmd: FederationAckCommand
    ):
        federation_ack_counter.inc()

        if self._federation_sender:
            self._federation_sender.federation_ack(cmd.token)

    async def on_REMOVE_PUSHER(
        self, conn: AbstractConnection, cmd: RemovePusherCommand
    ):
        remove_pusher_counter.inc()

        if self._is_master:
            await self._store.delete_pusher_by_app_id_pushkey_user_id(
                app_id=cmd.app_id, pushkey=cmd.push_key, user_id=cmd.user_id
            )

            self._notifier.on_new_replication_data()

    async def on_INVALIDATE_CACHE(
        self, conn: AbstractConnection, cmd: InvalidateCacheCommand
    ):
        invalidate_cache_counter.inc()

        if self._is_master:
            # We invalidate the cache locally, but then also stream that to other
            # workers.
            await self._store.invalidate_cache_and_stream(
                cmd.cache_func, tuple(cmd.keys)
            )

    async def on_USER_IP(self, conn: AbstractConnection, cmd: UserIpCommand):
        user_ip_cache_counter.inc()

        if self._is_master:
            await self._store.insert_client_ip(
                cmd.user_id,
                cmd.access_token,
                cmd.ip,
                cmd.user_agent,
                cmd.device_id,
                cmd.last_seen,
            )

        if self._server_notices_sender:
            await self._server_notices_sender.on_user_ip(cmd.user_id)

    async def on_RDATA(self, conn: AbstractConnection, cmd: RdataCommand):
        if cmd.instance_name == self._instance_name:
            # Ignore RDATA that are just our own echoes
            return

        stream_name = cmd.stream_name
        inbound_rdata_count.labels(stream_name).inc()

        try:
            row = STREAMS_MAP[stream_name].parse_row(cmd.row)
        except Exception:
            logger.exception("Failed to parse RDATA: %r %r", stream_name, cmd.row)
            raise

        # We linearize here for two reasons:
        #   1. so we don't try and concurrently handle multiple rows for the
        #      same stream, and
        #   2. so we don't race with getting a POSITION command and fetching
        #      missing RDATA.
        with await self._position_linearizer.queue(cmd.stream_name):
            # make sure that we've processed a POSITION for this stream *on this
            # connection*. (A POSITION on another connection is no good, as there
            # is no guarantee that we have seen all the intermediate updates.)
            sbc = self._streams_by_connection.get(conn)
            if not sbc or stream_name not in sbc:
                # Let's drop the row for now, on the assumption we'll receive a
                # `POSITION` soon and we'll catch up correctly then.
<<<<<<< HEAD
                logger.info(
=======
                logger.debug(
>>>>>>> 5b8023dc
                    "Discarding RDATA for unconnected stream %s -> %s",
                    stream_name,
                    cmd.token,
                )
                return

            if cmd.token is None:
                # I.e. this is part of a batch of updates for this stream (in
                # which case batch until we get an update for the stream with a non
                # None token).
                self._pending_batches.setdefault(stream_name, []).append(row)
            else:
                # Check if this is the last of a batch of updates
                rows = self._pending_batches.pop(stream_name, [])
                rows.append(row)
                await self.on_rdata(stream_name, cmd.instance_name, cmd.token, rows)

    async def on_rdata(
        self, stream_name: str, instance_name: str, token: int, rows: list
    ):
        """Called to handle a batch of replication data with a given stream token.

        Args:
            stream_name: name of the replication stream for this batch of rows
            instance_name: the instance that wrote the rows.
            token: stream token for this batch of rows
            rows: a list of Stream.ROW_TYPE objects as returned by
                Stream.parse_row.
        """
        logger.debug("Received rdata %s -> %s", stream_name, token)
        await self._replication_data_handler.on_rdata(
            stream_name, instance_name, token, rows
        )

    async def on_POSITION(self, conn: AbstractConnection, cmd: PositionCommand):
        if cmd.instance_name == self._instance_name:
            # Ignore POSITION that are just our own echoes
            return

        logger.info("Handling '%s %s'", cmd.NAME, cmd.to_line())

        stream_name = cmd.stream_name
        stream = self._streams.get(stream_name)
        if not stream:
            logger.error("Got POSITION for unknown stream: %s", stream_name)
            return

        # We protect catching up with a linearizer in case the replication
        # connection reconnects under us.
        with await self._position_linearizer.queue(stream_name):
            # We're about to go and catch up with the stream, so remove from set
            # of connected streams.
            for streams in self._streams_by_connection.values():
                streams.discard(stream_name)

            # We clear the pending batches for the stream as the fetching of the
            # missing updates below will fetch all rows in the batch.
            self._pending_batches.pop(stream_name, [])

            # Find where we previously streamed up to.
<<<<<<< HEAD
            current_token = self._replication_data_handler.get_streams_to_replicate().get(
                stream_name
            )
            if current_token is None:
                logger.warning(
                    "Got POSITION for stream we're not subscribed to: %s", stream_name,
                )
                return
=======
            current_token = stream.current_token()
>>>>>>> 5b8023dc

            # If the position token matches our current token then we're up to
            # date and there's nothing to do. Otherwise, fetch all updates
            # between then and now.
            missing_updates = cmd.token != current_token
            while missing_updates:
                logger.info(
                    "Fetching replication rows for '%s' between %i and %i",
                    stream_name,
                    current_token,
                    cmd.token,
                )
                (
                    updates,
                    current_token,
                    missing_updates,
                ) = await stream.get_updates_since(
                    cmd.instance_name, current_token, cmd.token
                )

                # TODO: add some tests for this

                # Some streams return multiple rows with the same stream IDs,
                # which need to be processed in batches.

                for token, rows in _batch_updates(updates):
                    await self.on_rdata(
<<<<<<< HEAD
                        stream_name, token, [stream.parse_row(row) for row in rows],
=======
                        cmd.stream_name,
                        cmd.instance_name,
                        token,
                        [stream.parse_row(row) for row in rows],
>>>>>>> 5b8023dc
                    )

            logger.info("Caught up with stream '%s' to %i", stream_name, cmd.token)

            # We've now caught up to position sent to us, notify handler.
            await self._replication_data_handler.on_position(stream_name, cmd.token)

            self._streams_by_connection.setdefault(conn, set()).add(stream_name)

    async def on_REMOTE_SERVER_UP(
        self, conn: AbstractConnection, cmd: RemoteServerUpCommand
    ):
        """"Called when get a new REMOTE_SERVER_UP command."""
        self._replication_data_handler.on_remote_server_up(cmd.data)

        self._notifier.notify_remote_server_up(cmd.data)

        # We relay to all other connections to ensure every instance gets the
        # notification.
        #
        # When configured to use redis we'll always only have one connection and
        # so this is a no-op (all instances will have already received the same
        # REMOTE_SERVER_UP command).
        #
        # For direct TCP connections this will relay to all other connections
        # connected to us. When on master this will correctly fan out to all
        # other direct TCP clients and on workers there'll only be the one
        # connection to master.
        #
        # (The logic here should also be sound if we have a mix of Redis and
        # direct TCP connections so long as there is only one traffic route
        # between two instances, but that is not currently supported).
        self.send_command(cmd, ignore_conn=conn)

    def new_connection(self, connection: AbstractConnection):
        """Called when we have a new connection.
        """
        self._connections.append(connection)

        # If we are connected to replication as a client (rather than a server)
        # we need to reset the reconnection delay on the client factory (which
        # is used to do exponential back off when the connection drops).
        #
        # Ideally we would reset the delay when we've "fully established" the
        # connection (for some definition thereof) to stop us from tightlooping
        # on reconnection if something fails after this point and we drop the
        # connection. Unfortunately, we don't really have a better definition of
        # "fully established" than the connection being established.
        if self._factory:
            self._factory.resetDelay()

        # Tell the other end if we have any users currently syncing.
        currently_syncing = (
            self._presence_handler.get_currently_syncing_users_for_replication()
        )

        now = self._clock.time_msec()
        for user_id in currently_syncing:
            connection.send_command(
                UserSyncCommand(self._instance_id, user_id, True, now)
            )

    def lost_connection(self, connection: AbstractConnection):
        """Called when a connection is closed/lost.
        """
        # we no longer need _streams_by_connection for this connection.
        streams = self._streams_by_connection.pop(connection, None)
        if streams:
            logger.info(
                "Lost replication connection; streams now disconnected: %s", streams
            )
        try:
            self._connections.remove(connection)
        except ValueError:
            pass

    def connected(self) -> bool:
        """Do we have any replication connections open?

        Is used by e.g. `ReplicationStreamer` to no-op if nothing is connected.
        """
        return bool(self._connections)

    def send_command(
        self, cmd: Command, ignore_conn: Optional[AbstractConnection] = None
    ):
        """Send a command to all connected connections.

        Args:
            cmd
            ignore_conn: If set don't send command to the given connection.
                Used when relaying commands from one connection to all others.
        """
        if self._connections:
            for connection in self._connections:
                if connection == ignore_conn:
                    continue

                try:
                    connection.send_command(cmd)
                except Exception:
                    # We probably want to catch some types of exceptions here
                    # and log them as warnings (e.g. connection gone), but I
                    # can't find what those exception types they would be.
                    logger.exception(
                        "Failed to write command %s to connection %s",
                        cmd.NAME,
                        connection,
                    )
        else:
            logger.warning("Dropping command as not connected: %r", cmd.NAME)

    def send_federation_ack(self, token: int):
        """Ack data for the federation stream. This allows the master to drop
        data stored purely in memory.
        """
        self.send_command(FederationAckCommand(token))

    def send_user_sync(
        self, instance_id: str, user_id: str, is_syncing: bool, last_sync_ms: int
    ):
        """Poke the master that a user has started/stopped syncing.
        """
        self.send_command(
            UserSyncCommand(instance_id, user_id, is_syncing, last_sync_ms)
        )

    def send_remove_pusher(self, app_id: str, push_key: str, user_id: str):
        """Poke the master to remove a pusher for a user
        """
        cmd = RemovePusherCommand(app_id, push_key, user_id)
        self.send_command(cmd)

    def send_invalidate_cache(self, cache_func: Callable, keys: tuple):
        """Poke the master to invalidate a cache.
        """
        cmd = InvalidateCacheCommand(cache_func.__name__, keys)
        self.send_command(cmd)

    def send_user_ip(
        self,
        user_id: str,
        access_token: str,
        ip: str,
        user_agent: str,
        device_id: str,
        last_seen: int,
    ):
        """Tell the master that the user made a request.
        """
        cmd = UserIpCommand(user_id, access_token, ip, user_agent, device_id, last_seen)
        self.send_command(cmd)

    def send_remote_server_up(self, server: str):
        self.send_command(RemoteServerUpCommand(server))

    def stream_update(self, stream_name: str, token: str, data: Any):
        """Called when a new update is available to stream to clients.

        We need to check if the client is interested in the stream or not
        """
        self.send_command(RdataCommand(stream_name, self._instance_name, token, data))


UpdateToken = TypeVar("UpdateToken")
UpdateRow = TypeVar("UpdateRow")


def _batch_updates(
    updates: Iterable[Tuple[UpdateToken, UpdateRow]]
) -> Iterator[Tuple[UpdateToken, List[UpdateRow]]]:
    """Collect stream updates with the same token together

    Given a series of updates returned by Stream.get_updates_since(), collects
    the updates which share the same stream_id together.

    For example:

        [(1, a), (1, b), (2, c), (3, d), (3, e)]

    becomes:

        [
            (1, [a, b]),
            (2, [c]),
            (3, [d, e]),
        ]
    """

    update_iter = iter(updates)

    first_update = next(update_iter, None)
    if first_update is None:
        # empty input
        return

    current_batch_token = first_update[0]
    current_batch = [first_update[1]]

    for token, row in update_iter:
        if token != current_batch_token:
            # different token to the previous row: flush the previous
            # batch and start anew
            yield current_batch_token, current_batch
            current_batch_token = token
            current_batch = []

        current_batch.append(row)

    # flush the final batch
    yield current_batch_token, current_batch<|MERGE_RESOLUTION|>--- conflicted
+++ resolved
@@ -265,11 +265,7 @@
             if not sbc or stream_name not in sbc:
                 # Let's drop the row for now, on the assumption we'll receive a
                 # `POSITION` soon and we'll catch up correctly then.
-<<<<<<< HEAD
-                logger.info(
-=======
                 logger.debug(
->>>>>>> 5b8023dc
                     "Discarding RDATA for unconnected stream %s -> %s",
                     stream_name,
                     cmd.token,
@@ -330,18 +326,7 @@
             self._pending_batches.pop(stream_name, [])
 
             # Find where we previously streamed up to.
-<<<<<<< HEAD
-            current_token = self._replication_data_handler.get_streams_to_replicate().get(
-                stream_name
-            )
-            if current_token is None:
-                logger.warning(
-                    "Got POSITION for stream we're not subscribed to: %s", stream_name,
-                )
-                return
-=======
             current_token = stream.current_token()
->>>>>>> 5b8023dc
 
             # If the position token matches our current token then we're up to
             # date and there's nothing to do. Otherwise, fetch all updates
@@ -369,14 +354,10 @@
 
                 for token, rows in _batch_updates(updates):
                     await self.on_rdata(
-<<<<<<< HEAD
-                        stream_name, token, [stream.parse_row(row) for row in rows],
-=======
-                        cmd.stream_name,
+                        stream_name,
                         cmd.instance_name,
                         token,
                         [stream.parse_row(row) for row in rows],
->>>>>>> 5b8023dc
                     )
 
             logger.info("Caught up with stream '%s' to %i", stream_name, cmd.token)
