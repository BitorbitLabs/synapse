# Copyright 2014-2016 OpenMarket Ltd
# Copyright 2019 The Matrix.org Foundation C.I.C.
#
# Licensed under the Apache License, Version 2.0 (the "License");
# you may not use this file except in compliance with the License.
# You may obtain a copy of the License at
#
#     http://www.apache.org/licenses/LICENSE-2.0
#
# Unless required by applicable law or agreed to in writing, software
# distributed under the License is distributed on an "AS IS" BASIS,
# WITHOUT WARRANTIES OR CONDITIONS OF ANY KIND, either express or implied.
# See the License for the specific language governing permissions and
# limitations under the License.
import abc
import re
<<<<<<< HEAD
import sys
=======
import string
>>>>>>> 2d44ee68
from collections import namedtuple
from typing import (
    TYPE_CHECKING,
    Any,
    Dict,
    Mapping,
    MutableMapping,
    Optional,
    Tuple,
    Type,
    TypeVar,
    Union,
)

import attr
<<<<<<< HEAD
import base58
=======
from frozendict import frozendict
>>>>>>> 2d44ee68
from signedjson.key import decode_verify_key_bytes
from unpaddedbase64 import decode_base64
from zope.interface import Interface

from twisted.internet.interfaces import (
    IReactorCore,
    IReactorPluggableNameResolver,
    IReactorTCP,
    IReactorThreads,
    IReactorTime,
)

from synapse.api.constants import USERID_BYTES_LENGTH
from synapse.api.errors import Codes, SynapseError
from synapse.util.stringutils import parse_and_validate_server_name

if TYPE_CHECKING:
    from synapse.appservice.api import ApplicationService
    from synapse.storage.databases.main import DataStore

# Define a state map type from type/state_key to T (usually an event ID or
# event)
T = TypeVar("T")
StateKey = Tuple[str, str]
StateMap = Mapping[StateKey, T]
MutableStateMap = MutableMapping[StateKey, T]

# the type of a JSON-serialisable dict. This could be made stronger, but it will
# do for now.
JsonDict = Dict[str, Any]


# Note that this seems to require inheriting *directly* from Interface in order
# for mypy-zope to realize it is an interface.
class ISynapseReactor(
    IReactorTCP,
    IReactorPluggableNameResolver,
    IReactorTime,
    IReactorCore,
    IReactorThreads,
    Interface,
):
    """The interfaces necessary for Synapse to function."""


@attr.s(frozen=True, slots=True)
class Requester:
    """
    Represents the user making a request

    Attributes:
        user:  id of the user making the request
        access_token_id:  *ID* of the access token used for this
            request, or None if it came via the appservice API or similar
        is_guest:  True if the user making this request is a guest user
        shadow_banned:  True if the user making this request has been shadow-banned.
        device_id:  device_id which was set at authentication time
        app_service:  the AS requesting on behalf of the user
        authenticated_entity: The entity that authenticated when making the request.
            This is different to the user_id when an admin user or the server is
            "puppeting" the user.
    """

    user = attr.ib(type="UserID")
    access_token_id = attr.ib(type=Optional[int])
    is_guest = attr.ib(type=bool)
    shadow_banned = attr.ib(type=bool)
    device_id = attr.ib(type=Optional[str])
    app_service = attr.ib(type=Optional["ApplicationService"])
    authenticated_entity = attr.ib(type=str)

    def serialize(self):
        """Converts self to a type that can be serialized as JSON, and then
        deserialized by `deserialize`

        Returns:
            dict
        """
        return {
            "user_id": self.user.to_string(),
            "access_token_id": self.access_token_id,
            "is_guest": self.is_guest,
            "shadow_banned": self.shadow_banned,
            "device_id": self.device_id,
            "app_server_id": self.app_service.id if self.app_service else None,
            "authenticated_entity": self.authenticated_entity,
        }

    @staticmethod
    def deserialize(store, input):
        """Converts a dict that was produced by `serialize` back into a
        Requester.

        Args:
            store (DataStore): Used to convert AS ID to AS object
            input (dict): A dict produced by `serialize`

        Returns:
            Requester
        """
        appservice = None
        if input["app_server_id"]:
            appservice = store.get_app_service_by_id(input["app_server_id"])

        return Requester(
            user=UserID.from_string(input["user_id"]),
            access_token_id=input["access_token_id"],
            is_guest=input["is_guest"],
            shadow_banned=input["shadow_banned"],
            device_id=input["device_id"],
            app_service=appservice,
            authenticated_entity=input["authenticated_entity"],
        )


def create_requester(
    user_id: Union[str, "UserID"],
    access_token_id: Optional[int] = None,
    is_guest: bool = False,
    shadow_banned: bool = False,
    device_id: Optional[str] = None,
    app_service: Optional["ApplicationService"] = None,
    authenticated_entity: Optional[str] = None,
) -> Requester:
    """
    Create a new ``Requester`` object

    Args:
        user_id:  id of the user making the request
        access_token_id:  *ID* of the access token used for this
            request, or None if it came via the appservice API or similar
        is_guest:  True if the user making this request is a guest user
        shadow_banned:  True if the user making this request is shadow-banned.
        device_id:  device_id which was set at authentication time
        app_service:  the AS requesting on behalf of the user
        authenticated_entity: The entity that authenticated when making the request.
            This is different to the user_id when an admin user or the server is
            "puppeting" the user.

    Returns:
        Requester
    """
    if not isinstance(user_id, UserID):
        user_id = UserID.from_string(user_id)

    if authenticated_entity is None:
        authenticated_entity = user_id.to_string()

    return Requester(
        user_id,
        access_token_id,
        is_guest,
        shadow_banned,
        device_id,
        app_service,
        authenticated_entity,
    )


def get_domain_from_id(string: str) -> str:
    idx = string.find(":")
    if idx == -1:
        raise SynapseError(400, "Invalid ID: %r" % (string,))
    return string[idx + 1 :]


def get_localpart_from_id(string: str) -> str:
    idx = string.find(":")
    if idx == -1:
        raise SynapseError(400, "Invalid ID: %r" % (string,))
    return string[1:idx]


DS = TypeVar("DS", bound="DomainSpecificString")


@attr.s(slots=True, frozen=True, repr=False)
class DomainSpecificString(metaclass=abc.ABCMeta):
    """Common base class among ID/name strings that have a local part and a
    domain name, prefixed with a sigil.

    Has the fields:

        'localpart' : The local part of the name (without the leading sigil)
        'domain' : The domain part of the name
    """

    SIGIL: str = abc.abstractproperty()  # type: ignore

    localpart = attr.ib(type=str)
    domain = attr.ib(type=str)

    # Because this class is a namedtuple of strings and booleans, it is deeply
    # immutable.
    def __copy__(self):
        return self

    def __deepcopy__(self, memo):
        return self

    @classmethod
    def from_string(cls: Type[DS], s: str) -> DS:
        """Parse the string given by 's' into a structure object."""
        if len(s) < 1 or s[0:1] != cls.SIGIL:
            raise SynapseError(
                400,
                "Expected %s string to start with '%s'" % (cls.__name__, cls.SIGIL),
                Codes.INVALID_PARAM,
            )

        parts = s[1:].split(":", 1)
        if len(parts) != 2:
            raise SynapseError(
                400,
                "Expected %s of the form '%slocalname:domain'"
                % (cls.__name__, cls.SIGIL),
                Codes.INVALID_PARAM,
            )

        domain = parts[1]

        # This code will need changing if we want to support multiple domain
        # names on one HS
        return cls(localpart=parts[0], domain=domain)

    def to_string(self) -> str:
        """Return a string encoding the fields of the structure object."""
        return "%s%s:%s" % (self.SIGIL, self.localpart, self.domain)

    @classmethod
    def is_valid(cls: Type[DS], s: str) -> bool:
        """Parses the input string and attempts to ensure it is valid."""
        try:
            obj = cls.from_string(s)
            # Apply additional validation to the domain. This is only done
            # during  is_valid (and not part of from_string) since it is
            # possible for invalid data to exist in room-state, etc.
            parse_and_validate_server_name(obj.domain)
            return True
        except Exception:
            return False

    __repr__ = to_string


@attr.s(slots=True, frozen=True, repr=False)
class UserID(DomainSpecificString):
    """Structure representing a user ID."""

    SIGIL = "@"


@attr.s(slots=True, frozen=True, repr=False)
class RoomAlias(DomainSpecificString):
    """Structure representing a room name."""

    SIGIL = "#"


@attr.s(slots=True, frozen=True, repr=False)
class RoomID(DomainSpecificString):
    """Structure representing a room id."""

    SIGIL = "!"


@attr.s(slots=True, frozen=True, repr=False)
class EventID(DomainSpecificString):
    """Structure representing an event id."""

    SIGIL = "$"


@attr.s(slots=True, frozen=True, repr=False)
class GroupID(DomainSpecificString):
    """Structure representing a group ID."""

    SIGIL = "+"

    @classmethod
    def from_string(cls: Type[DS], s: str) -> DS:
        group_id: DS = super().from_string(s)  # type: ignore

        if not group_id.localpart:
            raise SynapseError(400, "Group ID cannot be empty", Codes.INVALID_PARAM)

        if contains_invalid_mxid_characters(group_id.localpart):
            raise SynapseError(
                400,
                "Group ID can only contain characters a-z, 0-9, or '=_-./'",
                Codes.INVALID_PARAM,
            )

        return group_id


mxid_localpart_allowed_characters = set(
    "123456789ABCDEFGHJKLMNPQRSTUVWXYZabcdefghijkmnopqrstuvwxyz"
)


def contains_invalid_mxid_characters(localpart: str) -> bool:
    """Check for characters not allowed in an mxid or groupid localpart

    Args:
        localpart: the localpart to be checked

    Returns:
        True if there are any naughty characters
    """
    return any(c not in mxid_localpart_allowed_characters for c in localpart)


def is_valid_mxid_len(localpart: str) -> bool:
    """Check that mxid a 32 bytes after decoding from base58

    Args:
        localpart: the localpath to be checked

    Returns:
        True if the localpart 32 bytes
    """
    mxid_bytes = base58.b58decode(localpart)

    return len(mxid_bytes) == USERID_BYTES_LENGTH


UPPER_CASE_PATTERN = re.compile(b"[A-Z_]")

# the following is a pattern which matches '=', and bytes which are not allowed in a mxid
# localpart.
#
# It works by:
#  * building a string containing the allowed characters (excluding '=')
#  * escaping every special character with a backslash (to stop '-' being interpreted as a
#    range operator)
#  * wrapping it in a '[^...]' regex
#  * converting the whole lot to a 'bytes' sequence, so that we can use it to match
#    bytes rather than strings
#
NON_MXID_CHARACTER_PATTERN = re.compile(
    ("[^%s]" % (re.escape("".join(mxid_localpart_allowed_characters - {"="})),)).encode(
        "ascii"
    )
)


def map_username_to_mxid_localpart(username: Union[str, bytes]) -> str:
    """Map a username onto a string suitable for a MXID

    This follows the 32 bytes in base58 encoding.

    Args:
        username: username to be mapped

    Returns:
        unicode: string suitable for a mxid localpart
    """
    if isinstance(username, str):
        return username

    # Encode bytes to base58
    username = base58.b58encode(username)

    # Decode binary string to utf-8
    return username.decode()


@attr.s(frozen=True, slots=True, order=False)
class RoomStreamToken:
    """Tokens are positions between events. The token "s1" comes after event 1.

            s0    s1
            |     |
        [0] V [1] V [2]

    Tokens can either be a point in the live event stream or a cursor going
    through historic events.

    When traversing the live event stream events are ordered by when they
    arrived at the homeserver.

    When traversing historic events the events are ordered by their depth in
    the event graph "topological_ordering" and then by when they arrived at the
    homeserver "stream_ordering".

    Live tokens start with an "s" followed by the "stream_ordering" id of the
    event it comes after. Historic tokens start with a "t" followed by the
    "topological_ordering" id of the event it comes after, followed by "-",
    followed by the "stream_ordering" id of the event it comes after.

    There is also a third mode for live tokens where the token starts with "m",
    which is sometimes used when using sharded event persisters. In this case
    the events stream is considered to be a set of streams (one for each writer)
    and the token encodes the vector clock of positions of each writer in their
    respective streams.

    The format of the token in such case is an initial integer min position,
    followed by the mapping of instance ID to position separated by '.' and '~':

        m{min_pos}~{writer1}.{pos1}~{writer2}.{pos2}. ...

    The `min_pos` corresponds to the minimum position all writers have persisted
    up to, and then only writers that are ahead of that position need to be
    encoded. An example token is:

        m56~2.58~3.59

    Which corresponds to a set of three (or more writers) where instances 2 and
    3 (these are instance IDs that can be looked up in the DB to fetch the more
    commonly used instance names) are at positions 58 and 59 respectively, and
    all other instances are at position 56.

    Note: The `RoomStreamToken` cannot have both a topological part and an
    instance map.

    For caching purposes, `RoomStreamToken`s and by extension, all their
    attributes, must be hashable.
    """

    topological = attr.ib(
        type=Optional[int],
        validator=attr.validators.optional(attr.validators.instance_of(int)),
    )
    stream = attr.ib(type=int, validator=attr.validators.instance_of(int))

    instance_map = attr.ib(
        type="frozendict[str, int]",
        factory=frozendict,
        validator=attr.validators.deep_mapping(
            key_validator=attr.validators.instance_of(str),
            value_validator=attr.validators.instance_of(int),
            mapping_validator=attr.validators.instance_of(frozendict),
        ),
    )

    def __attrs_post_init__(self):
        """Validates that both `topological` and `instance_map` aren't set."""

        if self.instance_map and self.topological:
            raise ValueError(
                "Cannot set both 'topological' and 'instance_map' on 'RoomStreamToken'."
            )

    @classmethod
    async def parse(cls, store: "DataStore", string: str) -> "RoomStreamToken":
        try:
            if string[0] == "s":
                return cls(topological=None, stream=int(string[1:]))
            if string[0] == "t":
                parts = string[1:].split("-", 1)
                return cls(topological=int(parts[0]), stream=int(parts[1]))
            if string[0] == "m":
                parts = string[1:].split("~")
                stream = int(parts[0])

                instance_map = {}
                for part in parts[1:]:
                    key, value = part.split(".")
                    instance_id = int(key)
                    pos = int(value)

                    instance_name = await store.get_name_from_instance_id(instance_id)
                    instance_map[instance_name] = pos

                return cls(
                    topological=None,
                    stream=stream,
                    instance_map=frozendict(instance_map),
                )
        except Exception:
            pass
        raise SynapseError(400, "Invalid room stream token %r" % (string,))

    @classmethod
    def parse_stream_token(cls, string: str) -> "RoomStreamToken":
        try:
            if string[0] == "s":
                return cls(topological=None, stream=int(string[1:]))
        except Exception:
            pass
        raise SynapseError(400, "Invalid room stream token %r" % (string,))

    def copy_and_advance(self, other: "RoomStreamToken") -> "RoomStreamToken":
        """Return a new token such that if an event is after both this token and
        the other token, then its after the returned token too.
        """

        if self.topological or other.topological:
            raise Exception("Can't advance topological tokens")

        max_stream = max(self.stream, other.stream)

        instance_map = {
            instance: max(
                self.instance_map.get(instance, self.stream),
                other.instance_map.get(instance, other.stream),
            )
            for instance in set(self.instance_map).union(other.instance_map)
        }

        return RoomStreamToken(None, max_stream, frozendict(instance_map))

    def as_historical_tuple(self) -> Tuple[int, int]:
        """Returns a tuple of `(topological, stream)` for historical tokens.

        Raises if not an historical token (i.e. doesn't have a topological part).
        """
        if self.topological is None:
            raise Exception(
                "Cannot call `RoomStreamToken.as_historical_tuple` on live token"
            )

        return self.topological, self.stream

    def get_stream_pos_for_instance(self, instance_name: str) -> int:
        """Get the stream position that the given writer was at at this token.

        This only makes sense for "live" tokens that may have a vector clock
        component, and so asserts that this is a "live" token.
        """
        assert self.topological is None

        # If we don't have an entry for the instance we can assume that it was
        # at `self.stream`.
        return self.instance_map.get(instance_name, self.stream)

    def get_max_stream_pos(self) -> int:
        """Get the maximum stream position referenced in this token.

        The corresponding "min" position is, by definition just `self.stream`.

        This is used to handle tokens that have non-empty `instance_map`, and so
        reference stream positions after the `self.stream` position.
        """
        return max(self.instance_map.values(), default=self.stream)

    async def to_string(self, store: "DataStore") -> str:
        if self.topological is not None:
            return "t%d-%d" % (self.topological, self.stream)
        elif self.instance_map:
            entries = []
            for name, pos in self.instance_map.items():
                instance_id = await store.get_id_for_instance(name)
                entries.append(f"{instance_id}.{pos}")

            encoded_map = "~".join(entries)
            return f"m{self.stream}~{encoded_map}"
        else:
            return "s%d" % (self.stream,)


@attr.s(slots=True, frozen=True)
class StreamToken:
    """A collection of positions within multiple streams.

    For caching purposes, `StreamToken`s and by extension, all their attributes,
    must be hashable.
    """

    room_key = attr.ib(
        type=RoomStreamToken, validator=attr.validators.instance_of(RoomStreamToken)
    )
    presence_key = attr.ib(type=int)
    typing_key = attr.ib(type=int)
    receipt_key = attr.ib(type=int)
    account_data_key = attr.ib(type=int)
    push_rules_key = attr.ib(type=int)
    to_device_key = attr.ib(type=int)
    device_list_key = attr.ib(type=int)
    groups_key = attr.ib(type=int)

    _SEPARATOR = "_"
    START: "StreamToken"

    @classmethod
    async def from_string(cls, store: "DataStore", string: str) -> "StreamToken":
        try:
            keys = string.split(cls._SEPARATOR)
            while len(keys) < len(attr.fields(cls)):
                # i.e. old token from before receipt_key
                keys.append("0")
            return cls(
                await RoomStreamToken.parse(store, keys[0]), *(int(k) for k in keys[1:])
            )
        except Exception:
            raise SynapseError(400, "Invalid stream token")

    async def to_string(self, store: "DataStore") -> str:
        return self._SEPARATOR.join(
            [
                await self.room_key.to_string(store),
                str(self.presence_key),
                str(self.typing_key),
                str(self.receipt_key),
                str(self.account_data_key),
                str(self.push_rules_key),
                str(self.to_device_key),
                str(self.device_list_key),
                str(self.groups_key),
            ]
        )

    @property
    def room_stream_id(self):
        return self.room_key.stream

    def copy_and_advance(self, key, new_value) -> "StreamToken":
        """Advance the given key in the token to a new value if and only if the
        new value is after the old value.
        """
        if key == "room_key":
            new_token = self.copy_and_replace(
                "room_key", self.room_key.copy_and_advance(new_value)
            )
            return new_token

        new_token = self.copy_and_replace(key, new_value)
        new_id = int(getattr(new_token, key))
        old_id = int(getattr(self, key))

        if old_id < new_id:
            return new_token
        else:
            return self

    def copy_and_replace(self, key, new_value) -> "StreamToken":
        return attr.evolve(self, **{key: new_value})


StreamToken.START = StreamToken(RoomStreamToken(None, 0), 0, 0, 0, 0, 0, 0, 0, 0)


@attr.s(slots=True, frozen=True)
class PersistedEventPosition:
    """Position of a newly persisted event with instance that persisted it.

    This can be used to test whether the event is persisted before or after a
    RoomStreamToken.
    """

    instance_name = attr.ib(type=str)
    stream = attr.ib(type=int)

    def persisted_after(self, token: RoomStreamToken) -> bool:
        return token.get_stream_pos_for_instance(self.instance_name) < self.stream

    def to_room_stream_token(self) -> RoomStreamToken:
        """Converts the position to a room stream token such that events
        persisted in the same room after this position will be after the
        returned `RoomStreamToken`.

        Note: no guarantees are made about ordering w.r.t. events in other
        rooms.
        """
        # Doing the naive thing satisfies the desired properties described in
        # the docstring.
        return RoomStreamToken(None, self.stream)


class ThirdPartyInstanceID(
    namedtuple("ThirdPartyInstanceID", ("appservice_id", "network_id"))
):
    # Deny iteration because it will bite you if you try to create a singleton
    # set by:
    #    users = set(user)
    def __iter__(self):
        raise ValueError("Attempted to iterate a %s" % (type(self).__name__,))

    # Because this class is a namedtuple of strings, it is deeply immutable.
    def __copy__(self):
        return self

    def __deepcopy__(self, memo):
        return self

    @classmethod
    def from_string(cls, s):
        bits = s.split("|", 2)
        if len(bits) != 2:
            raise SynapseError(400, "Invalid ID %r" % (s,))

        return cls(appservice_id=bits[0], network_id=bits[1])

    def to_string(self):
        return "%s|%s" % (self.appservice_id, self.network_id)

    __str__ = to_string

    @classmethod
    def create(cls, appservice_id, network_id):
        return cls(appservice_id=appservice_id, network_id=network_id)


@attr.s(slots=True)
class ReadReceipt:
    """Information about a read-receipt"""

    room_id = attr.ib()
    receipt_type = attr.ib()
    user_id = attr.ib()
    event_ids = attr.ib()
    data = attr.ib()


def get_verify_key_from_cross_signing_key(key_info):
    """Get the key ID and signedjson verify key from a cross-signing key dict

    Args:
        key_info (dict): a cross-signing key dict, which must have a "keys"
            property that has exactly one item in it

    Returns:
        (str, VerifyKey): the key ID and verify key for the cross-signing key
    """
    # make sure that exactly one key is provided
    if "keys" not in key_info:
        raise ValueError("Invalid key")
    keys = key_info["keys"]
    if len(keys) != 1:
        raise ValueError("Invalid key")
    # and return that one key
    for key_id, key_data in keys.items():
        return key_id, decode_verify_key_bytes(key_id, decode_base64(key_data))


@attr.s(auto_attribs=True, frozen=True, slots=True)
class UserInfo:
    """Holds information about a user. Result of get_userinfo_by_id.

    Attributes:
        user_id:  ID of the user.
        appservice_id:  Application service ID that created this user.
        consent_server_notice_sent:  Version of policy documents the user has been sent.
        consent_version:  Version of policy documents the user has consented to.
        creation_ts:  Creation timestamp of the user.
        is_admin:  True if the user is an admin.
        is_deactivated:  True if the user has been deactivated.
        is_guest:  True if the user is a guest user.
        is_shadow_banned:  True if the user has been shadow-banned.
        user_type:  User type (None for normal user, 'support' and 'bot' other options).
    """

    user_id: UserID
    appservice_id: Optional[int]
    consent_server_notice_sent: Optional[str]
    consent_version: Optional[str]
    user_type: Optional[str]
    creation_ts: int
    is_admin: bool
    is_deactivated: bool
    is_guest: bool
    is_shadow_banned: bool<|MERGE_RESOLUTION|>--- conflicted
+++ resolved
@@ -14,11 +14,7 @@
 # limitations under the License.
 import abc
 import re
-<<<<<<< HEAD
-import sys
-=======
 import string
->>>>>>> 2d44ee68
 from collections import namedtuple
 from typing import (
     TYPE_CHECKING,
@@ -34,11 +30,8 @@
 )
 
 import attr
-<<<<<<< HEAD
 import base58
-=======
 from frozendict import frozendict
->>>>>>> 2d44ee68
 from signedjson.key import decode_verify_key_bytes
 from unpaddedbase64 import decode_base64
 from zope.interface import Interface
