# Copyright 2015, 2016 OpenMarket Ltd
# Copyright 2017 Vector Creations Ltd
# Copyright 2018 New Vector Ltd
# Copyright 2020 The Matrix.org Foundation C.I.C.
#
# Licensed under the Apache License, Version 2.0 (the "License");
# you may not use this file except in compliance with the License.
# You may obtain a copy of the License at
#
#     http://www.apache.org/licenses/LICENSE-2.0
#
# Unless required by applicable law or agreed to in writing, software
# distributed under the License is distributed on an "AS IS" BASIS,
# WITHOUT WARRANTIES OR CONDITIONS OF ANY KIND, either express or implied.
# See the License for the specific language governing permissions and
# limitations under the License.

import itertools
import logging
from typing import List, Set

from pkg_resources import (
    DistributionNotFound,
    Requirement,
    VersionConflict,
    get_provider,
)

logger = logging.getLogger(__name__)


# REQUIREMENTS is a simple list of requirement specifiers[1], and must be
# installed. It is passed to setup() as install_requires in setup.py.
#
# CONDITIONAL_REQUIREMENTS is the optional dependencies, represented as a dict
# of lists. The dict key is the optional dependency name and can be passed to
# pip when installing. The list is a series of requirement specifiers[1] to be
# installed when that optional dependency requirement is specified. It is passed
# to setup() as extras_require in setup.py
#
# Note that these both represent runtime dependencies (and the versions
# installed are checked at runtime).
#
# Also note that we replicate these constraints in the Synapse Dockerfile while
# pre-installing dependencies. If these constraints are updated here, the same
# change should be made in the Dockerfile.
#
# [1] https://pip.pypa.io/en/stable/reference/pip_install/#requirement-specifiers.

REQUIREMENTS = [
<<<<<<< HEAD
    "base58>=2.1.0",
    "jsonschema>=2.5.1",
=======
    # we use the TYPE_CHECKER.redefine method added in jsonschema 3.0.0
    "jsonschema>=3.0.0",
>>>>>>> 2d44ee68
    "frozendict>=1",
    "unpaddedbase64>=1.1.0",
    "canonicaljson>=1.4.0",
    # we use the type definitions added in signedjson 1.1.
    "signedjson>=1.1.0",
    "pynacl>=1.2.1",
    "idna>=2.5",
    # validating SSL certs for IP addresses requires service_identity 18.1.
    "service_identity>=18.1.0",
    # Twisted 18.9 introduces some logger improvements that the structured
    # logger utilises
    "Twisted>=18.9.0",
    "treq>=15.1",
    # Twisted has required pyopenssl 16.0 since about Twisted 16.6.
    "pyopenssl>=16.0.0",
    "pyyaml>=3.11",
    "pyasn1>=0.1.9",
    "pyasn1-modules>=0.0.7",
    "bcrypt>=3.1.0",
    "pillow>=4.3.0",
    "sortedcontainers>=1.4.4",
    "pymacaroons>=0.13.0",
    "msgpack>=0.5.2",
    "phonenumbers>=8.2.0",
    # we use GaugeHistogramMetric, which was added in prom-client 0.4.0.
    "prometheus_client>=0.4.0",
    # we use `order`, which arrived in attrs 19.2.0.
    # Note: 21.1.0 broke `/sync`, see #9936
    "attrs>=19.2.0,!=21.1.0",
    "netaddr>=0.7.18",
    "Jinja2>=2.9",
    "bleach>=1.4.3",
    "typing-extensions>=3.7.4",
    # We enforce that we have a `cryptography` version that bundles an `openssl`
    # with the latest security patches.
    "cryptography>=3.4.7",
    "ijson>=3.0",
]

CONDITIONAL_REQUIREMENTS = {
    "matrix-synapse-ldap3": ["matrix-synapse-ldap3>=0.1"],
    "postgres": [
        # we use execute_values with the fetch param, which arrived in psycopg 2.8.
        "psycopg2>=2.8 ; platform_python_implementation != 'PyPy'",
        "psycopg2cffi>=2.8 ; platform_python_implementation == 'PyPy'",
        "psycopg2cffi-compat==1.1 ; platform_python_implementation == 'PyPy'",
    ],
    "saml2": [
        "pysaml2>=4.5.0",
    ],
    "oidc": ["authlib>=0.14.0"],
    # systemd-python is necessary for logging to the systemd journal via
    # `systemd.journal.JournalHandler`, as is documented in
    # `contrib/systemd/log_config.yaml`.
    "systemd": ["systemd-python>=231"],
    "url_preview": ["lxml>=3.5.0"],
    "sentry": ["sentry-sdk>=0.7.2"],
    "opentracing": ["jaeger-client>=4.0.0", "opentracing>=2.2.0"],
    "jwt": ["pyjwt>=1.6.4"],
    # hiredis is not a *strict* dependency, but it makes things much faster.
    # (if it is not installed, we fall back to slow code.)
    "redis": ["txredisapi>=1.4.7", "hiredis"],
    # Required to use experimental `caches.track_memory_usage` config option.
    "cache_memory": ["pympler"],
}

ALL_OPTIONAL_REQUIREMENTS: Set[str] = set()

for name, optional_deps in CONDITIONAL_REQUIREMENTS.items():
    # Exclude systemd as it's a system-based requirement.
    # Exclude lint as it's a dev-based requirement.
    if name not in ["systemd"]:
        ALL_OPTIONAL_REQUIREMENTS = set(optional_deps) | ALL_OPTIONAL_REQUIREMENTS


# ensure there are no double-quote characters in any of the deps (otherwise the
# 'pip install' incantation in DependencyException will break)
for dep in itertools.chain(
    REQUIREMENTS,
    *CONDITIONAL_REQUIREMENTS.values(),
):
    if '"' in dep:
        raise Exception(
            "Dependency `%s` contains double-quote; use single-quotes instead" % (dep,)
        )


def list_requirements():
    return list(set(REQUIREMENTS) | ALL_OPTIONAL_REQUIREMENTS)


class DependencyException(Exception):
    @property
    def message(self):
        return "\n".join(
            [
                "Missing Requirements: %s" % (", ".join(self.dependencies),),
                "To install run:",
                "    pip install --upgrade --force %s" % (" ".join(self.dependencies),),
                "",
            ]
        )

    @property
    def dependencies(self):
        for i in self.args[0]:
            yield '"' + i + '"'


def check_requirements(for_feature=None):
    deps_needed = []
    errors = []

    if for_feature:
        reqs = CONDITIONAL_REQUIREMENTS[for_feature]
    else:
        reqs = REQUIREMENTS

    for dependency in reqs:
        try:
            _check_requirement(dependency)
        except VersionConflict as e:
            deps_needed.append(dependency)
            errors.append(
                "Needed %s, got %s==%s"
                % (
                    dependency,
                    e.dist.project_name,  # type: ignore[attr-defined] # noqa
                    e.dist.version,  # type: ignore[attr-defined] # noqa
                )
            )
        except DistributionNotFound:
            deps_needed.append(dependency)
            if for_feature:
                errors.append(
                    "Needed %s for the '%s' feature but it was not installed"
                    % (dependency, for_feature)
                )
            else:
                errors.append("Needed %s but it was not installed" % (dependency,))

    if not for_feature:
        # Check the optional dependencies are up to date. We allow them to not be
        # installed.
        OPTS: List[str] = sum(CONDITIONAL_REQUIREMENTS.values(), [])

        for dependency in OPTS:
            try:
                _check_requirement(dependency)
            except VersionConflict as e:
                deps_needed.append(dependency)
                errors.append(
                    "Needed optional %s, got %s==%s"
                    % (
                        dependency,
                        e.dist.project_name,  # type: ignore[attr-defined] # noqa
                        e.dist.version,  # type: ignore[attr-defined] # noqa
                    )
                )
            except DistributionNotFound:
                # If it's not found, we don't care
                pass

    if deps_needed:
        for err in errors:
            logging.error(err)

        raise DependencyException(deps_needed)


def _check_requirement(dependency_string):
    """Parses a dependency string, and checks if the specified requirement is installed

    Raises:
        VersionConflict if the requirement is installed, but with the the wrong version
        DistributionNotFound if nothing is found to provide the requirement
    """
    req = Requirement.parse(dependency_string)

    # first check if the markers specify that this requirement needs installing
    if req.marker is not None and not req.marker.evaluate():
        # not required for this environment
        return

    get_provider(req)


if __name__ == "__main__":
    import sys

    sys.stdout.writelines(req + "\n" for req in list_requirements())<|MERGE_RESOLUTION|>--- conflicted
+++ resolved
@@ -48,13 +48,8 @@
 # [1] https://pip.pypa.io/en/stable/reference/pip_install/#requirement-specifiers.
 
 REQUIREMENTS = [
-<<<<<<< HEAD
     "base58>=2.1.0",
-    "jsonschema>=2.5.1",
-=======
-    # we use the TYPE_CHECKER.redefine method added in jsonschema 3.0.0
     "jsonschema>=3.0.0",
->>>>>>> 2d44ee68
     "frozendict>=1",
     "unpaddedbase64>=1.1.0",
     "canonicaljson>=1.4.0",
