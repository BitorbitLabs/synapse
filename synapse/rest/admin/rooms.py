# -*- coding: utf-8 -*-
# Copyright 2019 The Matrix.org Foundation C.I.C.
#
# Licensed under the Apache License, Version 2.0 (the "License");
# you may not use this file except in compliance with the License.
# You may obtain a copy of the License at
#
#     http://www.apache.org/licenses/LICENSE-2.0
#
# Unless required by applicable law or agreed to in writing, software
# distributed under the License is distributed on an "AS IS" BASIS,
# WITHOUT WARRANTIES OR CONDITIONS OF ANY KIND, either express or implied.
# See the License for the specific language governing permissions and
# limitations under the License.
import logging
from http import HTTPStatus
<<<<<<< HEAD
=======
from typing import TYPE_CHECKING, List, Optional, Tuple
>>>>>>> b7c580e3

from synapse.api.constants import EventTypes, JoinRules, Membership
from synapse.api.errors import AuthError, Codes, NotFoundError, SynapseError
from synapse.http.servlet import (
    RestServlet,
    assert_params_in_dict,
    parse_integer,
    parse_json_object_from_request,
    parse_list_from_args,
    parse_string,
)
from synapse.http.site import SynapseRequest
from synapse.rest.admin._base import (
    admin_patterns,
    assert_requester_is_admin,
    assert_user_is_admin,
)
from synapse.storage.databases.main.room import RoomSortOrder
from synapse.types import JsonDict, RoomAlias, RoomID, UserID, create_requester

if TYPE_CHECKING:
    from synapse.server import HomeServer


logger = logging.getLogger(__name__)


class ShutdownRoomRestServlet(RestServlet):
    """Shuts down a room by removing all local users from the room and blocking
    all future invites and joins to the room. Any local aliases will be repointed
    to a new room created by `new_room_user_id` and kicked users will be auto
    joined to the new room.
    """

    PATTERNS = admin_patterns("/shutdown_room/(?P<room_id>[^/]+)")

    def __init__(self, hs: "HomeServer"):
        self.hs = hs
        self.auth = hs.get_auth()
        self.room_shutdown_handler = hs.get_room_shutdown_handler()

    async def on_POST(
        self, request: SynapseRequest, room_id: str
    ) -> Tuple[int, JsonDict]:
        requester = await self.auth.get_user_by_req(request)
        await assert_user_is_admin(self.auth, requester.user)

        content = parse_json_object_from_request(request)
        assert_params_in_dict(content, ["new_room_user_id"])

        ret = await self.room_shutdown_handler.shutdown_room(
            room_id=room_id,
            new_room_user_id=content["new_room_user_id"],
            new_room_name=content.get("room_name"),
            message=content.get("message"),
            requester_user_id=requester.user.to_string(),
            block=True,
        )

        return (200, ret)


class DeleteRoomRestServlet(RestServlet):
    """Delete a room from server.

    It is a combination and improvement of shutdown and purge room.

    Shuts down a room by removing all local users from the room.
    Blocking all future invites and joins to the room is optional.

    If desired any local aliases will be repointed to a new room
    created by `new_room_user_id` and kicked users will be auto-
    joined to the new room.

    If 'purge' is true, it will remove all traces of a room from the database.
    """

    PATTERNS = admin_patterns("/rooms/(?P<room_id>[^/]+)/delete$")

    def __init__(self, hs: "HomeServer"):
        self.hs = hs
        self.auth = hs.get_auth()
        self.room_shutdown_handler = hs.get_room_shutdown_handler()
        self.pagination_handler = hs.get_pagination_handler()

    async def on_POST(
        self, request: SynapseRequest, room_id: str
    ) -> Tuple[int, JsonDict]:
        requester = await self.auth.get_user_by_req(request)
        await assert_user_is_admin(self.auth, requester.user)

        content = parse_json_object_from_request(request)

        block = content.get("block", False)
        if not isinstance(block, bool):
            raise SynapseError(
                HTTPStatus.BAD_REQUEST,
                "Param 'block' must be a boolean, if given",
                Codes.BAD_JSON,
            )

        purge = content.get("purge", True)
        if not isinstance(purge, bool):
            raise SynapseError(
                HTTPStatus.BAD_REQUEST,
                "Param 'purge' must be a boolean, if given",
                Codes.BAD_JSON,
            )

        force_purge = content.get("force_purge", False)
        if not isinstance(force_purge, bool):
            raise SynapseError(
                HTTPStatus.BAD_REQUEST,
                "Param 'force_purge' must be a boolean, if given",
                Codes.BAD_JSON,
            )

        ret = await self.room_shutdown_handler.shutdown_room(
            room_id=room_id,
            new_room_user_id=content.get("new_room_user_id"),
            new_room_name=content.get("room_name"),
            message=content.get("message"),
            requester_user_id=requester.user.to_string(),
            block=block,
        )

        # Purge room
        if purge:
            await self.pagination_handler.purge_room(room_id, force=force_purge)

        return (200, ret)


class ListRoomRestServlet(RestServlet):
    """
    List all rooms that are known to the homeserver. Results are returned
    in a dictionary containing room information. Supports pagination.
    """

    PATTERNS = admin_patterns("/rooms$")

    def __init__(self, hs: "HomeServer"):
        self.store = hs.get_datastore()
        self.auth = hs.get_auth()
        self.admin_handler = hs.get_admin_handler()

    async def on_GET(self, request: SynapseRequest) -> Tuple[int, JsonDict]:
        requester = await self.auth.get_user_by_req(request)
        await assert_user_is_admin(self.auth, requester.user)

        # Extract query parameters
        start = parse_integer(request, "from", default=0)
        limit = parse_integer(request, "limit", default=100)
        order_by = parse_string(request, "order_by", default=RoomSortOrder.NAME.value)
        if order_by not in (
            RoomSortOrder.ALPHABETICAL.value,
            RoomSortOrder.SIZE.value,
            RoomSortOrder.NAME.value,
            RoomSortOrder.CANONICAL_ALIAS.value,
            RoomSortOrder.JOINED_MEMBERS.value,
            RoomSortOrder.JOINED_LOCAL_MEMBERS.value,
            RoomSortOrder.VERSION.value,
            RoomSortOrder.CREATOR.value,
            RoomSortOrder.ENCRYPTION.value,
            RoomSortOrder.FEDERATABLE.value,
            RoomSortOrder.PUBLIC.value,
            RoomSortOrder.JOIN_RULES.value,
            RoomSortOrder.GUEST_ACCESS.value,
            RoomSortOrder.HISTORY_VISIBILITY.value,
            RoomSortOrder.STATE_EVENTS.value,
        ):
            raise SynapseError(
                400,
                "Unknown value for order_by: %s" % (order_by,),
                errcode=Codes.INVALID_PARAM,
            )

        search_term = parse_string(request, "search_term")
        if search_term == "":
            raise SynapseError(
                400,
                "search_term cannot be an empty string",
                errcode=Codes.INVALID_PARAM,
            )

        direction = parse_string(request, "dir", default="f")
        if direction not in ("f", "b"):
            raise SynapseError(
                400, "Unknown direction: %s" % (direction,), errcode=Codes.INVALID_PARAM
            )

        reverse_order = True if direction == "b" else False

        # Return list of rooms according to parameters
        rooms, total_rooms = await self.store.get_rooms_paginate(
            start, limit, order_by, reverse_order, search_term
        )
        response = {
            # next_token should be opaque, so return a value the client can parse
            "offset": start,
            "rooms": rooms,
            "total_rooms": total_rooms,
        }

        # Are there more rooms to paginate through after this?
        if (start + limit) < total_rooms:
            # There are. Calculate where the query should start from next time
            # to get the next part of the list
            response["next_batch"] = start + limit

        # Is it possible to paginate backwards? Check if we currently have an
        # offset
        if start > 0:
            if start > limit:
                # Going back one iteration won't take us to the start.
                # Calculate new offset
                response["prev_batch"] = start - limit
            else:
                response["prev_batch"] = 0

        return 200, response


class RoomRestServlet(RestServlet):
    """Get room details.

    TODO: Add on_POST to allow room creation without joining the room
    """

    PATTERNS = admin_patterns("/rooms/(?P<room_id>[^/]+)$")

    def __init__(self, hs: "HomeServer"):
        self.hs = hs
        self.auth = hs.get_auth()
        self.store = hs.get_datastore()

    async def on_GET(
        self, request: SynapseRequest, room_id: str
    ) -> Tuple[int, JsonDict]:
        await assert_requester_is_admin(self.auth, request)

        ret = await self.store.get_room_with_stats(room_id)
        if not ret:
            raise NotFoundError("Room not found")

        members = await self.store.get_users_in_room(room_id)
        ret["joined_local_devices"] = await self.store.count_devices_by_users(members)

        return (200, ret)


class RoomMembersRestServlet(RestServlet):
    """
    Get members list of a room.
    """

    PATTERNS = admin_patterns("/rooms/(?P<room_id>[^/]+)/members")

    def __init__(self, hs: "HomeServer"):
        self.hs = hs
        self.auth = hs.get_auth()
        self.store = hs.get_datastore()

    async def on_GET(
        self, request: SynapseRequest, room_id: str
    ) -> Tuple[int, JsonDict]:
        await assert_requester_is_admin(self.auth, request)

        ret = await self.store.get_room(room_id)
        if not ret:
            raise NotFoundError("Room not found")

        members = await self.store.get_users_in_room(room_id)
        ret = {"members": members, "total": len(members)}

        return 200, ret


class JoinRoomAliasServlet(RestServlet):

    PATTERNS = admin_patterns("/join/(?P<room_identifier>[^/]*)")

    def __init__(self, hs: "HomeServer"):
        self.hs = hs
        self.auth = hs.get_auth()
        self.room_member_handler = hs.get_room_member_handler()
        self.admin_handler = hs.get_admin_handler()
        self.state_handler = hs.get_state_handler()

    async def on_POST(
        self, request: SynapseRequest, room_identifier: str
    ) -> Tuple[int, JsonDict]:
        requester = await self.auth.get_user_by_req(request)
        await assert_user_is_admin(self.auth, requester.user)

        content = parse_json_object_from_request(request)

        assert_params_in_dict(content, ["user_id"])
        target_user = UserID.from_string(content["user_id"])

        if not self.hs.is_mine(target_user):
            raise SynapseError(400, "This endpoint can only be used with local users")

        if not await self.admin_handler.get_user(target_user):
            raise NotFoundError("User not found")

        if RoomID.is_valid(room_identifier):
            room_id = room_identifier
            try:
                remote_room_hosts = parse_list_from_args(request.args, "server_name")
            except KeyError:
                remote_room_hosts = None
        elif RoomAlias.is_valid(room_identifier):
            handler = self.room_member_handler
            room_alias = RoomAlias.from_string(room_identifier)
            room_id, remote_room_hosts = await handler.lookup_room_alias(room_alias)
        else:
            raise SynapseError(
                400, "%s was not legal room ID or room alias" % (room_identifier,)
            )

        fake_requester = create_requester(
            target_user, authenticated_entity=requester.authenticated_entity
        )

        # send invite if room has "JoinRules.INVITE"
        room_state = await self.state_handler.get_current_state(room_id)
        join_rules_event = room_state.get((EventTypes.JoinRules, ""))
        if join_rules_event:
            if not (join_rules_event.content.get("join_rule") == JoinRules.PUBLIC):
                # update_membership with an action of "invite" can raise a
                # ShadowBanError. This is not handled since it is assumed that
                # an admin isn't going to call this API with a shadow-banned user.
                await self.room_member_handler.update_membership(
                    requester=requester,
                    target=fake_requester.user,
                    room_id=room_id,
                    action="invite",
                    remote_room_hosts=remote_room_hosts,
                    ratelimit=False,
                )

        await self.room_member_handler.update_membership(
            requester=fake_requester,
            target=fake_requester.user,
            room_id=room_id,
            action="join",
            remote_room_hosts=remote_room_hosts,
            ratelimit=False,
        )

        return 200, {"room_id": room_id}


class MakeRoomAdminRestServlet(RestServlet):
    """Allows a server admin to get power in a room if a local user has power in
    a room. Will also invite the user if they're not in the room and it's a
    private room. Can specify another user (rather than the admin user) to be
    granted power, e.g.:

        POST/_synapse/admin/v1/rooms/<room_id_or_alias>/make_room_admin
        {
            "user_id": "@foo:example.com"
        }
    """

    PATTERNS = admin_patterns("/rooms/(?P<room_identifier>[^/]*)/make_room_admin")

    def __init__(self, hs: "HomeServer"):
        self.hs = hs
        self.auth = hs.get_auth()
        self.room_member_handler = hs.get_room_member_handler()
        self.event_creation_handler = hs.get_event_creation_handler()
        self.state_handler = hs.get_state_handler()
        self.is_mine_id = hs.is_mine_id

    async def on_POST(self, request, room_identifier):
        requester = await self.auth.get_user_by_req(request)
        await assert_user_is_admin(self.auth, requester.user)
        content = parse_json_object_from_request(request, allow_empty_body=True)

        # Resolve to a room ID, if necessary.
        if RoomID.is_valid(room_identifier):
            room_id = room_identifier
        elif RoomAlias.is_valid(room_identifier):
            room_alias = RoomAlias.from_string(room_identifier)
            room_id, _ = await self.room_member_handler.lookup_room_alias(room_alias)
            room_id = room_id.to_string()
        else:
            raise SynapseError(
                400, "%s was not legal room ID or room alias" % (room_identifier,)
            )

        # Which user to grant room admin rights to.
        user_to_add = content.get("user_id", requester.user.to_string())

        # Figure out which local users currently have power in the room, if any.
        room_state = await self.state_handler.get_current_state(room_id)
        if not room_state:
            raise SynapseError(400, "Server not in room")

        create_event = room_state[(EventTypes.Create, "")]
        power_levels = room_state.get((EventTypes.PowerLevels, ""))

        if power_levels is not None:
            # We pick the local user with the highest power.
            user_power = power_levels.content.get("users", {})
            admin_users = [
                user_id for user_id in user_power if self.is_mine_id(user_id)
            ]
            admin_users.sort(key=lambda user: user_power[user])

            if not admin_users:
                raise SynapseError(400, "No local admin user in room")

            admin_user_id = admin_users[-1]

            pl_content = power_levels.content
        else:
            # If there is no power level events then the creator has rights.
            pl_content = {}
            admin_user_id = create_event.sender
            if not self.is_mine_id(admin_user_id):
                raise SynapseError(
                    400, "No local admin user in room",
                )

        # Grant the user power equal to the room admin by attempting to send an
        # updated power level event.
        new_pl_content = dict(pl_content)
        new_pl_content["users"] = dict(pl_content.get("users", {}))
        new_pl_content["users"][user_to_add] = new_pl_content["users"][admin_user_id]

        fake_requester = create_requester(
            admin_user_id, authenticated_entity=requester.authenticated_entity,
        )

        try:
            await self.event_creation_handler.create_and_send_nonmember_event(
                fake_requester,
                event_dict={
                    "content": new_pl_content,
                    "sender": admin_user_id,
                    "type": EventTypes.PowerLevels,
                    "state_key": "",
                    "room_id": room_id,
                },
            )
        except AuthError:
            # The admin user we found turned out not to have enough power.
            raise SynapseError(
                400, "No local admin user in room with power to update power levels."
            )

        # Now we check if the user we're granting admin rights to is already in
        # the room. If not and it's not a public room we invite them.
        member_event = room_state.get((EventTypes.Member, user_to_add))
        is_joined = False
        if member_event:
            is_joined = member_event.content["membership"] in (
                Membership.JOIN,
                Membership.INVITE,
            )

        if is_joined:
            return 200, {}

        join_rules = room_state.get((EventTypes.JoinRules, ""))
        is_public = False
        if join_rules:
            is_public = join_rules.content.get("join_rule") == JoinRules.PUBLIC

        if is_public:
            return 200, {}

        await self.room_member_handler.update_membership(
            fake_requester,
            target=UserID.from_string(user_to_add),
            room_id=room_id,
            action=Membership.INVITE,
        )

        return 200, {}<|MERGE_RESOLUTION|>--- conflicted
+++ resolved
@@ -14,10 +14,7 @@
 # limitations under the License.
 import logging
 from http import HTTPStatus
-<<<<<<< HEAD
-=======
-from typing import TYPE_CHECKING, List, Optional, Tuple
->>>>>>> b7c580e3
+from typing import TYPE_CHECKING, Tuple
 
 from synapse.api.constants import EventTypes, JoinRules, Membership
 from synapse.api.errors import AuthError, Codes, NotFoundError, SynapseError
