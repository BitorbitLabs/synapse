--- conflicted
+++ resolved
@@ -20,11 +20,7 @@
 from twisted.web.server import NOT_DONE_YET
 
 from synapse.api.errors import Codes, SynapseError
-<<<<<<< HEAD
-from synapse.crypto.keyring import KeyLookupError, ServerKeyFetcher
-=======
 from synapse.crypto.keyring import ServerKeyFetcher
->>>>>>> df9c1005
 from synapse.http.server import respond_with_json_bytes, wrap_json_request_handler
 from synapse.http.servlet import parse_integer, parse_json_object_from_request
 
@@ -219,19 +215,7 @@
                     json_results.add(bytes(result["key_json"]))
 
         if cache_misses and query_remote_on_cache_miss:
-<<<<<<< HEAD
-            for server_name, key_ids in cache_misses.items():
-                try:
-                    yield self.fetcher.get_server_verify_key_v2_direct(
-                        server_name, key_ids
-                    )
-                except KeyLookupError as e:
-                    logger.info("Failed to fetch key: %s", e)
-                except Exception:
-                    logger.exception("Failed to get key for %r", server_name)
-=======
             yield self.fetcher.get_keys(cache_misses)
->>>>>>> df9c1005
             yield self.query_keys(
                 request, query, query_remote_on_cache_miss=False
             )
