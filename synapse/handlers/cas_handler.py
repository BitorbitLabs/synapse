--- conflicted
+++ resolved
@@ -14,13 +14,8 @@
 # limitations under the License.
 import logging
 import urllib
-<<<<<<< HEAD
-import xml.etree.ElementTree as ET
-from typing import Dict, Optional, Tuple
-=======
 from typing import Dict, Optional, Tuple
 from xml.etree import ElementTree as ET
->>>>>>> 2ab0b021
 
 from twisted.web.client import PartialDownloadError
 
