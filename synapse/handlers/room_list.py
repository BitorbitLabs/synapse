# -*- coding: utf-8 -*-
# Copyright 2014 - 2016 OpenMarket Ltd
#
# Licensed under the Apache License, Version 2.0 (the "License");
# you may not use this file except in compliance with the License.
# You may obtain a copy of the License at
#
#     http://www.apache.org/licenses/LICENSE-2.0
#
# Unless required by applicable law or agreed to in writing, software
# distributed under the License is distributed on an "AS IS" BASIS,
# WITHOUT WARRANTIES OR CONDITIONS OF ANY KIND, either express or implied.
# See the License for the specific language governing permissions and
# limitations under the License.

from twisted.internet import defer

from ._base import BaseHandler

from synapse.api.constants import (
    EventTypes, JoinRules,
)
from synapse.util.logcontext import make_deferred_yieldable, preserve_fn
from synapse.util.async import concurrently_execute
from synapse.util.caches.descriptors import cachedInlineCallbacks
from synapse.util.caches.response_cache import ResponseCache
from synapse.types import ThirdPartyInstanceID

from collections import namedtuple
from unpaddedbase64 import encode_base64, decode_base64

import logging
import msgpack

logger = logging.getLogger(__name__)

REMOTE_ROOM_LIST_POLL_INTERVAL = 60 * 1000


# This is used to indicate we should only return rooms published to the main list.
EMTPY_THIRD_PARTY_ID = ThirdPartyInstanceID(None, None)


class RoomListHandler(BaseHandler):
    def __init__(self, hs):
        super(RoomListHandler, self).__init__(hs)
<<<<<<< HEAD
        self.response_cache = ResponseCache(hs, timeout_ms=10 * 60 * 1000)
        self.remote_response_cache = ResponseCache(hs, timeout_ms=30 * 1000)
=======
        self.response_cache = ResponseCache(hs, "room_list")
        self.remote_response_cache = ResponseCache(hs, "remote_room_list",
                                                   timeout_ms=30 * 1000)
>>>>>>> d5c74b9f

    def get_local_public_room_list(self, limit=None, since_token=None,
                                   search_filter=None,
                                   network_tuple=EMTPY_THIRD_PARTY_ID,):
        """Generate a local public room list.

        There are multiple different lists: the main one plus one per third
        party network. A client can ask for a specific list or to return all.

        Args:
            limit (int)
            since_token (str)
            search_filter (dict)
            network_tuple (ThirdPartyInstanceID): Which public list to use.
                This can be (None, None) to indicate the main list, or a particular
                appservice and network id to use an appservice specific one.
                Setting to None returns all public rooms across all lists.
        """
        logger.info(
            "Getting public room list: limit=%r, since=%r, search=%r, network=%r",
            limit, since_token, bool(search_filter), network_tuple,
        )
        if search_filter:
            # We explicitly don't bother caching searches or requests for
            # appservice specific lists.
            logger.info("Bypassing cache as search request.")
            return self._get_public_room_list(
                limit, since_token, search_filter, network_tuple=network_tuple,
            )

        key = (limit, since_token, network_tuple)
        result = self.response_cache.get(key)
        if not result:
            logger.info("No cached result, calculating one.")
            result = self.response_cache.set(
                key,
                preserve_fn(self._get_public_room_list)(
                    limit, since_token, network_tuple=network_tuple
                )
            )
        else:
            logger.info("Using cached deferred result.")
        return make_deferred_yieldable(result)

    @defer.inlineCallbacks
    def _get_public_room_list(self, limit=None, since_token=None,
                              search_filter=None,
                              network_tuple=EMTPY_THIRD_PARTY_ID,):
        if since_token and since_token != "END":
            since_token = RoomListNextBatch.from_token(since_token)
        else:
            since_token = None

        rooms_to_order_value = {}
        rooms_to_num_joined = {}

        newly_visible = []
        newly_unpublished = []
        if since_token:
            stream_token = since_token.stream_ordering
            current_public_id = yield self.store.get_current_public_room_stream_id()
            public_room_stream_id = since_token.public_room_stream_id
            newly_visible, newly_unpublished = yield self.store.get_public_room_changes(
                public_room_stream_id, current_public_id,
                network_tuple=network_tuple,
            )
        else:
            stream_token = yield self.store.get_room_max_stream_ordering()
            public_room_stream_id = yield self.store.get_current_public_room_stream_id()

        room_ids = yield self.store.get_public_room_ids_at_stream_id(
            public_room_stream_id, network_tuple=network_tuple,
        )

        # We want to return rooms in a particular order: the number of joined
        # users. We then arbitrarily use the room_id as a tie breaker.

        @defer.inlineCallbacks
        def get_order_for_room(room_id):
            # Most of the rooms won't have changed between the since token and
            # now (especially if the since token is "now"). So, we can ask what
            # the current users are in a room (that will hit a cache) and then
            # check if the room has changed since the since token. (We have to
            # do it in that order to avoid races).
            # If things have changed then fall back to getting the current state
            # at the since token.
            joined_users = yield self.store.get_users_in_room(room_id)
            if self.store.has_room_changed_since(room_id, stream_token):
                latest_event_ids = yield self.store.get_forward_extremeties_for_room(
                    room_id, stream_token
                )

                if not latest_event_ids:
                    return

                joined_users = yield self.state_handler.get_current_user_in_room(
                    room_id, latest_event_ids,
                )

            num_joined_users = len(joined_users)
            rooms_to_num_joined[room_id] = num_joined_users

            if num_joined_users == 0:
                return

            # We want larger rooms to be first, hence negating num_joined_users
            rooms_to_order_value[room_id] = (-num_joined_users, room_id)

        logger.info("Getting ordering for %i rooms since %s",
                    len(room_ids), stream_token)
        yield concurrently_execute(get_order_for_room, room_ids, 10)

        sorted_entries = sorted(rooms_to_order_value.items(), key=lambda e: e[1])
        sorted_rooms = [room_id for room_id, _ in sorted_entries]

        # `sorted_rooms` should now be a list of all public room ids that is
        # stable across pagination. Therefore, we can use indices into this
        # list as our pagination tokens.

        # Filter out rooms that we don't want to return
        rooms_to_scan = [
            r for r in sorted_rooms
            if r not in newly_unpublished and rooms_to_num_joined[room_id] > 0
        ]

        total_room_count = len(rooms_to_scan)

        if since_token:
            # Filter out rooms we've already returned previously
            # `since_token.current_limit` is the index of the last room we
            # sent down, so we exclude it and everything before/after it.
            if since_token.direction_is_forward:
                rooms_to_scan = rooms_to_scan[since_token.current_limit + 1:]
            else:
                rooms_to_scan = rooms_to_scan[:since_token.current_limit]
                rooms_to_scan.reverse()

        logger.info("After sorting and filtering, %i rooms remain",
                    len(rooms_to_scan))

        # _append_room_entry_to_chunk will append to chunk but will stop if
        # len(chunk) > limit
        #
        # Normally we will generate enough results on the first iteration here,
        #  but if there is a search filter, _append_room_entry_to_chunk may
        # filter some results out, in which case we loop again.
        #
        # We don't want to scan over the entire range either as that
        # would potentially waste a lot of work.
        #
        # XXX if there is no limit, we may end up DoSing the server with
        # calls to get_current_state_ids for every single room on the
        # server. Surely we should cap this somehow?
        #
        if limit:
            step = limit + 1
        else:
            # step cannot be zero
            step = len(rooms_to_scan) if len(rooms_to_scan) != 0 else 1

        chunk = []
        for i in xrange(0, len(rooms_to_scan), step):
            batch = rooms_to_scan[i:i + step]
            logger.info("Processing %i rooms for result", len(batch))
            yield concurrently_execute(
                lambda r: self._append_room_entry_to_chunk(
                    r, rooms_to_num_joined[r],
                    chunk, limit, search_filter
                ),
                batch, 5,
            )
            logger.info("Now %i rooms in result", len(chunk))
            if len(chunk) >= limit + 1:
                break

        chunk.sort(key=lambda e: (-e["num_joined_members"], e["room_id"]))

        # Work out the new limit of the batch for pagination, or None if we
        # know there are no more results that would be returned.
        # i.e., [since_token.current_limit..new_limit] is the batch of rooms
        # we've returned (or the reverse if we paginated backwards)
        # We tried to pull out limit + 1 rooms above, so if we have <= limit
        # then we know there are no more results to return
        new_limit = None
        if chunk and (not limit or len(chunk) > limit):

            if not since_token or since_token.direction_is_forward:
                if limit:
                    chunk = chunk[:limit]
                last_room_id = chunk[-1]["room_id"]
            else:
                if limit:
                    chunk = chunk[-limit:]
                last_room_id = chunk[0]["room_id"]

            new_limit = sorted_rooms.index(last_room_id)

        results = {
            "chunk": chunk,
            "total_room_count_estimate": total_room_count,
        }

        if since_token:
            results["new_rooms"] = bool(newly_visible)

        if not since_token or since_token.direction_is_forward:
            if new_limit is not None:
                results["next_batch"] = RoomListNextBatch(
                    stream_ordering=stream_token,
                    public_room_stream_id=public_room_stream_id,
                    current_limit=new_limit,
                    direction_is_forward=True,
                ).to_token()

            if since_token:
                results["prev_batch"] = since_token.copy_and_replace(
                    direction_is_forward=False,
                    current_limit=since_token.current_limit + 1,
                ).to_token()
        else:
            if new_limit is not None:
                results["prev_batch"] = RoomListNextBatch(
                    stream_ordering=stream_token,
                    public_room_stream_id=public_room_stream_id,
                    current_limit=new_limit,
                    direction_is_forward=False,
                ).to_token()

            if since_token:
                results["next_batch"] = since_token.copy_and_replace(
                    direction_is_forward=True,
                    current_limit=since_token.current_limit - 1,
                ).to_token()

        defer.returnValue(results)

    @defer.inlineCallbacks
    def _append_room_entry_to_chunk(self, room_id, num_joined_users, chunk, limit,
                                    search_filter):
        """Generate the entry for a room in the public room list and append it
        to the `chunk` if it matches the search filter
        """
        if limit and len(chunk) > limit + 1:
            # We've already got enough, so lets just drop it.
            return

        result = yield self.generate_room_entry(room_id, num_joined_users)

        if result and _matches_room_entry(result, search_filter):
            chunk.append(result)

    @cachedInlineCallbacks(num_args=1, cache_context=True)
    def generate_room_entry(self, room_id, num_joined_users, cache_context,
                            with_alias=True, allow_private=False):
        """Returns the entry for a room
        """
        result = {
            "room_id": room_id,
            "num_joined_members": num_joined_users,
        }

        current_state_ids = yield self.store.get_current_state_ids(
            room_id, on_invalidate=cache_context.invalidate,
        )

        event_map = yield self.store.get_events([
            event_id for key, event_id in current_state_ids.iteritems()
            if key[0] in (
                EventTypes.JoinRules,
                EventTypes.Name,
                EventTypes.Topic,
                EventTypes.CanonicalAlias,
                EventTypes.RoomHistoryVisibility,
                EventTypes.GuestAccess,
                "m.room.avatar",
            )
        ])

        current_state = {
            (ev.type, ev.state_key): ev
            for ev in event_map.values()
        }

        # Double check that this is actually a public room.
        join_rules_event = current_state.get((EventTypes.JoinRules, ""))
        if join_rules_event:
            join_rule = join_rules_event.content.get("join_rule", None)
            if not allow_private and join_rule and join_rule != JoinRules.PUBLIC:
                defer.returnValue(None)

        if with_alias:
            aliases = yield self.store.get_aliases_for_room(
                room_id, on_invalidate=cache_context.invalidate
            )
            if aliases:
                result["aliases"] = aliases

        name_event = yield current_state.get((EventTypes.Name, ""))
        if name_event:
            name = name_event.content.get("name", None)
            if name:
                result["name"] = name

        topic_event = current_state.get((EventTypes.Topic, ""))
        if topic_event:
            topic = topic_event.content.get("topic", None)
            if topic:
                result["topic"] = topic

        canonical_event = current_state.get((EventTypes.CanonicalAlias, ""))
        if canonical_event:
            canonical_alias = canonical_event.content.get("alias", None)
            if canonical_alias:
                result["canonical_alias"] = canonical_alias

        visibility_event = current_state.get((EventTypes.RoomHistoryVisibility, ""))
        visibility = None
        if visibility_event:
            visibility = visibility_event.content.get("history_visibility", None)
        result["world_readable"] = visibility == "world_readable"

        guest_event = current_state.get((EventTypes.GuestAccess, ""))
        guest = None
        if guest_event:
            guest = guest_event.content.get("guest_access", None)
        result["guest_can_join"] = guest == "can_join"

        avatar_event = current_state.get(("m.room.avatar", ""))
        if avatar_event:
            avatar_url = avatar_event.content.get("url", None)
            if avatar_url:
                result["avatar_url"] = avatar_url

        defer.returnValue(result)

    @defer.inlineCallbacks
    def get_remote_public_room_list(self, server_name, limit=None, since_token=None,
                                    search_filter=None, include_all_networks=False,
                                    third_party_instance_id=None,):
        if search_filter:
            # We currently don't support searching across federation, so we have
            # to do it manually without pagination
            limit = None
            since_token = None

        res = yield self._get_remote_list_cached(
            server_name, limit=limit, since_token=since_token,
            include_all_networks=include_all_networks,
            third_party_instance_id=third_party_instance_id,
        )

        if search_filter:
            res = {"chunk": [
                entry
                for entry in list(res.get("chunk", []))
                if _matches_room_entry(entry, search_filter)
            ]}

        defer.returnValue(res)

    def _get_remote_list_cached(self, server_name, limit=None, since_token=None,
                                search_filter=None, include_all_networks=False,
                                third_party_instance_id=None,):
        repl_layer = self.hs.get_federation_client()
        if search_filter:
            # We can't cache when asking for search
            return repl_layer.get_public_rooms(
                server_name, limit=limit, since_token=since_token,
                search_filter=search_filter, include_all_networks=include_all_networks,
                third_party_instance_id=third_party_instance_id,
            )

        key = (
            server_name, limit, since_token, include_all_networks,
            third_party_instance_id,
        )
        result = self.remote_response_cache.get(key)
        if not result:
            result = self.remote_response_cache.set(
                key,
                repl_layer.get_public_rooms(
                    server_name, limit=limit, since_token=since_token,
                    search_filter=search_filter,
                    include_all_networks=include_all_networks,
                    third_party_instance_id=third_party_instance_id,
                )
            )
        return result


class RoomListNextBatch(namedtuple("RoomListNextBatch", (
    "stream_ordering",  # stream_ordering of the first public room list
    "public_room_stream_id",  # public room stream id for first public room list
    "current_limit",  # The number of previous rooms returned
    "direction_is_forward",  # Bool if this is a next_batch, false if prev_batch
))):

    KEY_DICT = {
        "stream_ordering": "s",
        "public_room_stream_id": "p",
        "current_limit": "n",
        "direction_is_forward": "d",
    }

    REVERSE_KEY_DICT = {v: k for k, v in KEY_DICT.items()}

    @classmethod
    def from_token(cls, token):
        return RoomListNextBatch(**{
            cls.REVERSE_KEY_DICT[key]: val
            for key, val in msgpack.loads(decode_base64(token)).items()
        })

    def to_token(self):
        return encode_base64(msgpack.dumps({
            self.KEY_DICT[key]: val
            for key, val in self._asdict().items()
        }))

    def copy_and_replace(self, **kwds):
        return self._replace(
            **kwds
        )


def _matches_room_entry(room_entry, search_filter):
    if search_filter and search_filter.get("generic_search_term", None):
        generic_search_term = search_filter["generic_search_term"].upper()
        if generic_search_term in room_entry.get("name", "").upper():
            return True
        elif generic_search_term in room_entry.get("topic", "").upper():
            return True
        elif generic_search_term in room_entry.get("canonical_alias", "").upper():
            return True
    else:
        return True

    return False<|MERGE_RESOLUTION|>--- conflicted
+++ resolved
@@ -44,14 +44,9 @@
 class RoomListHandler(BaseHandler):
     def __init__(self, hs):
         super(RoomListHandler, self).__init__(hs)
-<<<<<<< HEAD
-        self.response_cache = ResponseCache(hs, timeout_ms=10 * 60 * 1000)
-        self.remote_response_cache = ResponseCache(hs, timeout_ms=30 * 1000)
-=======
-        self.response_cache = ResponseCache(hs, "room_list")
+        self.response_cache = ResponseCache(hs, "room_list", timeout_ms=10 * 60 * 1000)
         self.remote_response_cache = ResponseCache(hs, "remote_room_list",
                                                    timeout_ms=30 * 1000)
->>>>>>> d5c74b9f
 
     def get_local_public_room_list(self, limit=None, since_token=None,
                                    search_filter=None,
